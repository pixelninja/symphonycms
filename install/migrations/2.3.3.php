<?php

	Class migration_233 extends Migration{

		static function run($function, $existing_version = null) {
			self::$existing_version = $existing_version;

			try{
				$canProceed = self::$function();

				return ($canProceed === false) ? false : true;
			}
			catch(DatabaseException $e) {
				Symphony::Log()->writeToLog('Could not complete upgrading. MySQL returned: ' . $e->getDatabaseErrorCode() . ': ' . $e->getMessage(), E_ERROR, true);

				return false;
			}
			catch(Exception $e){
				Symphony::Log()->writeToLog('Could not complete upgrading because of the following error: ' . $e->getMessage(), E_ERROR, true);

				return false;
			}
		}

		static function getVersion(){
			return '2.3.3beta1';
		}

		static function getReleaseNotes(){
			return 'https://gist.github.com/brendo/5300783';
		}

		static function upgrade(){
			//	Update DB for the new author role #1692
			if(version_compare(self::$existing_version, '2.3.2', '<=')) {
				Symphony::Database()->query(sprintf(
					"ALTER TABLE `tbl_authors` CHANGE `user_type` `user_type` enum('author', 'manager', 'developer') DEFAULT 'author'",
					$field
				));

				if(!Symphony::Configuration()->get('association_maximum_rows', 'symphony')) {
					Symphony::Configuration()->set('association_maximum_rows', '5', 'symphony');
				}
				
				// Remove directory from the upload fields, #1719
				$upload_tables = Symphony::Database()->fetchCol("field_id", "SELECT `field_id` FROM `tbl_fields_upload`");

<<<<<<< HEAD
			if(is_array($upload_tables) && !empty($upload_tables)) foreach($upload_tables as $field) {
				Symphony::Database()->query(sprintf(
					"UPDATE tbl_entries_data_%d SET file = substring_index(file, '/', -1)",
					$field
				));
=======
				if(is_array($upload_tables) && !empty($upload_tables)) foreach($upload_tables as $field) {
					Symphony::Database()->query(sprintf(
						"UPDATE default_entries_data_%d SET file = substring_index(file, '/', -1)",
						$field
					));
				}
>>>>>>> 77632b25
			}

			// Update the version information
			Symphony::Configuration()->set('version', self::getVersion(), 'symphony');
			Symphony::Configuration()->set('useragent', 'Symphony/' . self::getVersion(), 'general');

			if(Symphony::Configuration()->write() === false) {
				throw new Exception('Failed to write configuration file, please check the file permissions.');
			}
			else {
				return true;
			}
		}

		static function preUpdateNotes(){
			return array(
				__("On update, all files paths will be removed from the core Upload field entry tables. If you are using an Upload field extension, ensure that the extension is compatible with this release before continuing.")
			);
		}

	}<|MERGE_RESOLUTION|>--- conflicted
+++ resolved
@@ -41,24 +41,16 @@
 				if(!Symphony::Configuration()->get('association_maximum_rows', 'symphony')) {
 					Symphony::Configuration()->set('association_maximum_rows', '5', 'symphony');
 				}
-				
+
 				// Remove directory from the upload fields, #1719
 				$upload_tables = Symphony::Database()->fetchCol("field_id", "SELECT `field_id` FROM `tbl_fields_upload`");
 
-<<<<<<< HEAD
-			if(is_array($upload_tables) && !empty($upload_tables)) foreach($upload_tables as $field) {
-				Symphony::Database()->query(sprintf(
-					"UPDATE tbl_entries_data_%d SET file = substring_index(file, '/', -1)",
-					$field
-				));
-=======
 				if(is_array($upload_tables) && !empty($upload_tables)) foreach($upload_tables as $field) {
 					Symphony::Database()->query(sprintf(
 						"UPDATE default_entries_data_%d SET file = substring_index(file, '/', -1)",
 						$field
 					));
 				}
->>>>>>> 77632b25
 			}
 
 			// Update the version information
