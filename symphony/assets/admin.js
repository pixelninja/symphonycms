--- conflicted
+++ resolved
@@ -7,21 +7,6 @@
 			NAME: $('html').attr('lang'),
 			DICTIONARY: {},
 			get: function(string, tokens) {
-<<<<<<< HEAD
-				// Return string if it cannot be found in the dictionary
-				if(Symphony.Language.DICTIONARY[string] === false) {
-					if(tokens) {
-						string = Symphony.Language.insert(string, tokens);
-					}
-					return string;
-				}
-				// Get translated string
-				string = Symphony.Language.DICTIONARY[string];
-				// Insert tokens
-				if(tokens != undefined) {
-					string = Symphony.Language.insert(string, tokens);
-				}
-=======
 				// Get translated string
 				translatedString = Symphony.Language.DICTIONARY[string];
 
@@ -31,7 +16,6 @@
 				// Insert tokens
 				if(tokens !== undefined) string = Symphony.Language.insert(string, tokens);
 				
->>>>>>> 53005599
 				// Return translated string
 				return string;
 			},
