--- conflicted
+++ resolved
@@ -67,11 +67,7 @@
 				duplicator = object.parent('.frame'),
 				apply = $('<fieldset class="apply" />'),
 				selector = $('<select />'),
-<<<<<<< HEAD
-				constructor = $('<button class="constructor">' + (object.attr('data-add') || Symphony.Language.get('Add item')) + '</button>');
-=======
-				constructor = $('<button type="button" class="constructor">' + Symphony.Language.get('Add item') + '</button>');
->>>>>>> 13e8ea47
+				constructor = $('<button type="button" class="constructor">' + (object.attr('data-add') || Symphony.Language.get('Add item')) + '</button>');
 
 			// Check duplicator frame
 			if(duplicator.length == 0) {
