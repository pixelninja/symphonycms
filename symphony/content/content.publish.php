--- conflicted
+++ resolved
@@ -1554,19 +1554,9 @@
                         ));
 
                         foreach ($entries['records'] as $key => $e) {
-<<<<<<< HEAD
-                            $value = $visible_field ?
-                                     $visible_field->prepareReadableValue($e->getData($visible_field->get('id')), $e->get('id')) :
-                                     $e->get('id');
-                            $li = new XMLElement('li');
-                            $a = new XMLElement('a', $value);
-                            $a->setAttribute('href', SYMPHONY_URL . '/publish/' . $as['handle'] . '/edit/' . $e->get('id') . '/' . $prepopulate);
-                            $li->appendChild($a);
-=======
                             // let the field create the mark up
                             $li = $relation_field->prepareAssociationsDrawerXMLElement($e, $as, $prepopulate);
                             // add it to the unordered list
->>>>>>> 1df4f69a
                             $ul->appendChild($li);
                         }
 
