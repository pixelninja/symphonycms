<?php

	require_once(TOOLKIT . '/class.administrationpage.php');
	require_once(TOOLKIT . '/class.entrymanager.php');
	require_once(TOOLKIT . '/class.sectionmanager.php');
	
	Class contentPublish extends AdministrationPage{
		
		var $_errors;
		
		function __construct(&$parent){
			parent::__construct($parent);
			$this->_errors = array();
		}
		
		function __switchboard($type='view'){

			$function = ($type == 'action' ? '__action' : '__view') . ucfirst($this->_context['page']);
			
			if(!method_exists($this, $function)) {
				
				## If there is no action function, just return without doing anything
				if($type == 'action') return;
				
				$this->_Parent->errorPageNotFound();
				
			}
			
			$this->$function();

		}
		
		function view(){			
			$this->__switchboard();	
		}
		
		function action(){			
			$this->__switchboard('action');		
		}
		
		function __viewIndex(){	

			$sectionManager = new SectionManager($this->_Parent);
			
			if(!$section_id = $sectionManager->fetchIDFromHandle($this->_context['section_handle']))
				$this->_Parent->customError(E_USER_ERROR, __('Unknown Section'), __('The Section you are looking, <code>%s</code> for could not be found.', array($this->_context['section_handle'])), false, true);
			
			$section = $sectionManager->fetch($section_id);

			$this->setPageType('table');
			$this->setTitle(__('%1$s &ndash; %2$s', array(__('Symphony'), $section->get('name'))));
			$this->Form->setAttribute("class", $this->_context['section_handle']);

			$entryManager = new EntryManager($this->_Parent);

		    $authors = AuthorManager::fetch();
		
			$filter = $filter_value = $where = $joins = NULL;		
			$current_page = (isset($_REQUEST['pg']) && is_numeric($_REQUEST['pg']) ? max(1, intval($_REQUEST['pg'])) : 1);

			if(isset($_REQUEST['filter'])){
				
				list($field_handle, $filter_value) = explode(':', $_REQUEST['filter'], 2);
				
				$field_names = explode(',', $field_handle);
				
				foreach($field_names as $field_name) {

					$filter_value = rawurldecode($filter_value);

					$filter = Symphony::Database()->fetchVar('id', 0, "SELECT `f`.`id` 
																			   FROM `tbl_fields` AS `f`, `tbl_sections` AS `s` 
																			   WHERE `s`.`id` = `f`.`parent_section` 
																			   AND f.`element_name` = '$field_name' 
																			   AND `s`.`handle` = '".$section->get('handle')."' LIMIT 1");
					$field =& $entryManager->fieldManager->fetch($filter);

					if(is_object($field)){
						$field->buildDSRetrivalSQL(array($filter_value), $joins, $where, false);
						$filter_value = rawurlencode($filter_value);
					}
					
				}
				
				if ($where != null) {
					$where = str_replace('AND', 'OR', $where); // multiple fields need to be OR
					$where = trim($where);
					$where = ' AND (' . substr($where, 2, strlen($where)) . ')'; // replace leading OR with AND
				}

			}
			
			if(isset($_REQUEST['sort']) && is_numeric($_REQUEST['sort'])){
				$sort = intval($_REQUEST['sort']);
				$order = ($_REQUEST['order'] ? strtolower($_REQUEST['order']) : 'asc');
				
				if($section->get('entry_order') != $sort || $section->get('entry_order_direction') != $order){
					$sectionManager->edit($section->get('id'), array('entry_order' => $sort, 'entry_order_direction' => $order));
					redirect($this->_Parent->getCurrentPageURL().($filter ? "&filter=$field_handle:$filter_value" : ''));
				}
			}

			elseif(isset($_REQUEST['unsort'])){
				$sectionManager->edit($section->get('id'), array('entry_order' => NULL, 'entry_order_direction' => NULL));
				redirect($this->_Parent->getCurrentPageURL());
			}

			$this->Form->setAttribute('action', $this->_Parent->getCurrentPageURL(). '?pg=' . $current_page.($filter ? "&amp;filter=$field_handle:$filter_value" : ''));
			
			## Remove the create button if there is a section link field, and no filtering set for it
			$section_links = $section->fetchFields('sectionlink');

			if(count($section_links) > 1 || (!$filter && $section_links) || (is_object($section_links[0]) && $filter != $section_links[0]->get('id'))){
				$this->appendSubheading($section->get('name'));
			}
			else{
				$this->appendSubheading($section->get('name'), Widget::Anchor(__('Create New'), $this->_Parent->getCurrentPageURL().'new/'.($filter ? '?prepopulate['.$filter.']=' . $filter_value : ''), __('Create a new entry'), 'create button'));
			}
<<<<<<< HEAD
			
			if(is_null($entryManager->getFetchSorting()->field) && is_null($entryManager->getFetchSorting()->direction)){
				$entryManager->setFetchSortingDirection('DESC');
			}
=======
>>>>>>> 0514b900
			
			if(is_null($entryManager->getFetchSorting()->field) && is_null($entryManager->getFetchSorting()->direction)){
				$entryManager->setFetchSortingDirection('DESC');
			}
			
			$entries = $entryManager->fetchByPage($current_page, $section_id, Symphony::Configuration()->get('pagination_maximum_rows', 'symphony'), $where, $joins);
			
			$aTableHead = array();
			
			$visible_columns = $section->fetchVisibleColumns();
			
			if(is_array($visible_columns) && !empty($visible_columns)){
				foreach($visible_columns as $column){

					$label = $column->get('label');

					if($column->isSortable()) {
					
						if($column->get('id') == $section->get('entry_order')){
							$link = $this->_Parent->getCurrentPageURL() . '?pg='.$current_page.'&amp;sort='.$column->get('id').'&amp;order='. ($section->get('entry_order_direction') == 'desc' ? 'asc' : 'desc').($filter ? "&amp;filter=$field_handle:$filter_value" : '');							
							$anchor = Widget::Anchor($label, $link, __('Sort by %1$s %2$s', array(($section->get('entry_order_direction') == 'desc' ? __('ascending') : __('descending')), strtolower($column->get('label')))), 'active');
						}
						
						else{
							$link = $this->_Parent->getCurrentPageURL() . '?pg='.$current_page.'&amp;sort='.$column->get('id').'&amp;order=asc'.($filter ? "&amp;filter=$field_handle:$filter_value" : '');							
							$anchor = Widget::Anchor($label, $link, __('Sort by %1$s %2$s', array(__('ascending'), strtolower($column->get('label')))));
						}
						
						$aTableHead[] = array($anchor, 'col');
					}

					else $aTableHead[] = array($label, 'col');
				}
			}

			else $aTableHead[] = array(__('ID'), 'col');
			
			$child_sections = NULL;
			
			$associated_sections = $section->fetchAssociatedSections();
			if(is_array($associated_sections) && !empty($associated_sections)){
				$child_sections = array();
				foreach($associated_sections as $key => $as){
					$child_sections[$key] = $sectionManager->fetch($as['child_section_id']);
					$aTableHead[] = array($child_sections[$key]->get('name'), 'col');
				}
			}
			
			## Table Body
			$aTableBody = array();

			if(!is_array($entries['records']) || empty($entries['records'])){

				$aTableBody = array(
					Widget::TableRow(array(Widget::TableData(__('None found.'), 'inactive', NULL, count($aTableHead))), 'odd')
				);
			}

			else{

				$bOdd = true;


				$field_pool = array();
				if(is_array($visible_columns) && !empty($visible_columns)){
					foreach($visible_columns as $column){
						$field_pool[$column->get('id')] = $column;
					}
				}

				foreach($entries['records'] as $entry){

					$tableData = array();

					## Setup each cell
					if(!is_array($visible_columns) || empty($visible_columns)){
						$tableData[] = Widget::TableData(Widget::Anchor($entry->get('id'), $this->_Parent->getCurrentPageURL() . 'edit/' . $entry->get('id') . '/'));
					}

					else{
						
						$link = Widget::Anchor(
							'None', 
							$this->_Parent->getCurrentPageURL() . 'edit/' . $entry->get('id') . '/', 
							$entry->get('id'), 
							'content'
						);
						
						foreach ($visible_columns as $position => $column) {
							$data = $entry->getData($column->get('id'));
							$field = $field_pool[$column->get('id')];
							
							$value = $field->prepareTableValue($data, ($position == 0 ? $link : null), $entry->get('id'));
							
							if (!is_object($value) && strlen(trim($value)) == 0) {
								$value = ($position == 0 ? $link->generate() : __('None'));
							}
							
							if ($value == 'None') {
								$tableData[] = Widget::TableData($value, 'inactive');
								
							} else {
								$tableData[] = Widget::TableData($value);
							}
							
							unset($field);
						}
					}

					if(is_array($child_sections) && !empty($child_sections)){
						foreach($child_sections as $key => $as){

							$field = $entryManager->fieldManager->fetch((int)$associated_sections[$key]['child_section_field_id']);

							$parent_section_field_id = (int)$associated_sections[$key]['parent_section_field_id'];
							
							if(!is_null($parent_section_field_id)){
								$search_value = $field->fetchAssociatedEntrySearchValue(
									$entry->getData($parent_section_field_id), 
									$parent_section_field_id,
									$entry->get('id')
								);
							}
							
							else{
								$search_value = $entry->get('id');
							}
							
							$associated_entry_count = $field->fetchAssociatedEntryCount($search_value);

							$tableData[] = Widget::TableData(
								Widget::Anchor(
									sprintf('%d &rarr;', max(0, intval($associated_entry_count))), 
									sprintf(
										'%s/symphony/publish/%s/?filter=%s:%s', 
										URL, 
										$as->get('handle'), 
										$field->get('element_name'), 
										rawurlencode($search_value)
									),
									$entry->get('id'), 
									'content')
							);
						}
					}
					
					$tableData[count($tableData) - 1]->appendChild(Widget::Input('items['.$entry->get('id').']', NULL, 'checkbox'));

					## Add a row to the body array, assigning each cell to the row
					$aTableBody[] = Widget::TableRow($tableData, ($bOdd ? 'odd' : NULL));

					$bOdd = !$bOdd;

				}
			}

			$table = Widget::Table(
								Widget::TableHead($aTableHead), 
								NULL, 
								Widget::TableBody($aTableBody)
						);

			$this->Form->appendChild($table);

			
			$tableActions = new XMLElement('div');
			$tableActions->setAttribute('class', 'actions');

			$options = array(
				array(NULL, false, __('With Selected...')),
				array('delete', false, __('Delete'))
			);

			$toggable_fields = $section->fetchToggleableFields();

			if (is_array($toggable_fields) && !empty($toggable_fields)) {
				$index = 2;
				
				foreach ($toggable_fields as $field) {
					$options[$index] = array('label' => __('Set %s', array($field->get('label'))), 'options' => array());
					
					foreach ($field->getToggleStates() as $value => $state) {
						$options[$index]['options'][] = array('toggle-' . $field->get('id') . '-' . $value, false, $state);
					}
					
					$index++;
				}		
			}

			$tableActions->appendChild(Widget::Select('with-selected', $options));
			$tableActions->appendChild(Widget::Input('action[apply]', __('Apply'), 'submit'));
			
			$this->Form->appendChild($tableActions);

			if($entries['total-pages'] > 1){

				$ul = new XMLElement('ul');
				$ul->setAttribute('class', 'page');

				## First
				$li = new XMLElement('li');
				if($current_page > 1) $li->appendChild(Widget::Anchor(__('First'), $this->_Parent->getCurrentPageURL(). '?pg=1'.($filter ? "&amp;filter=$field_handle:$filter_value" : '')));
				else $li->setValue(__('First'));
				$ul->appendChild($li);

				## Previous
				$li = new XMLElement('li');
				if($current_page > 1) $li->appendChild(Widget::Anchor(__('&larr; Previous'), $this->_Parent->getCurrentPageURL(). '?pg=' . ($current_page - 1).($filter ? "&amp;filter=$field_handle:$filter_value" : '')));
				else $li->setValue(__('&larr; Previous'));
				$ul->appendChild($li);

				## Summary
				$li = new XMLElement('li', __('Page %1$s of %2$s', array($current_page, max($current_page, $entries['total-pages']))));
				$li->setAttribute('title', __('Viewing %1$s - %2$s of %3$s entries', array($entries['start'], min($entries['limit'], max(1, $entries['remaining-entries'])), $entries['total-entries'])));
				$ul->appendChild($li);

				## Next
				$li = new XMLElement('li');
				if($current_page < $entries['total-pages']) $li->appendChild(Widget::Anchor(__('Next &rarr;'), $this->_Parent->getCurrentPageURL(). '?pg=' . ($current_page + 1).($filter ? "&amp;filter=$field_handle:$filter_value" : '')));
				else $li->setValue(__('Next &rarr;'));
				$ul->appendChild($li);

				## Last
				$li = new XMLElement('li');
				if($current_page < $entries['total-pages']) $li->appendChild(Widget::Anchor(__('Last'), $this->_Parent->getCurrentPageURL(). '?pg=' . $entries['total-pages'].($filter ? "&amp;filter=$field_handle:$filter_value" : '')));
				else $li->setValue(__('Last'));
				$ul->appendChild($li);			

				$this->Form->appendChild($ul);	

			}
		}

		function __actionIndex(){	
			$checked = @array_keys($_POST['items']);

			if(is_array($checked) && !empty($checked)){
				switch($_POST['with-selected']) {

	            	case 'delete':

						###
						# Delegate: Delete
						# Description: Prior to deletion of entries. Array of Entries is provided.
						#              The array can be manipulated
						Administration::instance()->ExtensionManager->notifyMembers('Delete', '/publish/', array('entry_id' => &$checked));

						$entryManager = new EntryManager($this->_Parent);					

						$entryManager->delete($checked);

					 	redirect($_SERVER['REQUEST_URI']);

					default:
					
						## TODO: Add delegate
						
						list($option, $field_id, $value) = explode('-', $_POST['with-selected'], 3);
						
						if($option == 'toggle'){

							$entryManager = new EntryManager($this->_Parent);
							$field = $entryManager->fieldManager->fetch($field_id);

							foreach($checked as $entry_id){
								$entry = $entryManager->fetch($entry_id);						
								$entry[0]->setData($field_id, $field->toggleFieldData($entry[0]->getData($field_id), $value));							
								$entry[0]->commit();
							}

							redirect($_SERVER['REQUEST_URI']);

						}

						break;
				}
			}
		}		
		
		private function __wrapFieldWithDiv(Field $field, Entry $entry){
			$div = new XMLElement('div', NULL, array('class' => 'field field-'.$field->handle().($field->get('required') == 'yes' ? ' required' : '')));
			$field->displayPublishPanel(
				$div, $entry->getData($field->get('id')),
				(isset($this->_errors[$field->get('id')]) ? $this->_errors[$field->get('id')] : NULL),
				null, null, (is_numeric($entry->get('id')) ? $entry->get('id') : NULL)
			);
			return $div;
		}
		
		public function __viewNew() {
			$sectionManager = new SectionManager($this->_Parent);
			
			if(!$section_id = $sectionManager->fetchIDFromHandle($this->_context['section_handle']))
				$this->_Parent->customError(E_USER_ERROR, __('Unknown Section'), __('The Section you are looking, <code>%s</code> for could not be found.', array($this->_context['section_handle'])), false, true);
		
		    $section = $sectionManager->fetch($section_id);

			$this->setPageType('form');
			$this->Form->setAttribute('enctype', 'multipart/form-data');
			$this->setTitle(__('%1$s &ndash; %2$s', array(__('Symphony'), $section->get('name'))));
			$this->appendSubheading(__('Untitled'));
			$this->Form->appendChild(Widget::Input('MAX_FILE_SIZE', Symphony::Configuration()->get('max_upload_size', 'admin'), 'hidden'));
			
			$entryManager = new EntryManager($this->_Parent);
			
			// If there is post data floating around, due to errors, create an entry object
			if (isset($_POST['fields'])) {
				$entry = $entryManager->create();
				$entry->set('section_id', $section_id);
				$entry->setDataFromPost($_POST['fields'], $error, true);
			}
			
			// Brand new entry, so need to create some various objects
			else {
				$entry = $entryManager->create();
				$entry->set('section_id', $section_id);
			}
			
			// Check if there is a field to prepopulate
			if (isset($_REQUEST['prepopulate'])) {
				$field_id = array_shift(array_keys($_REQUEST['prepopulate']));
				$value = stripslashes(rawurldecode(array_shift($_REQUEST['prepopulate'])));

				$this->Form->prependChild(Widget::Input(
					"prepopulate[{$field_id}]",
					rawurlencode($value),
					'hidden'
				));
				
				// The actual pre-populating should only happen if there is not existing fields post data
				if(!isset($_POST['fields']) && $field = $entryManager->fieldManager->fetch($field_id)) {
					$entry->setData(
						$field->get('id'),
						$field->processRawFieldData($value, $error, true)
					);
				}
			}
			
			$primary = new XMLElement('fieldset');
			$primary->setAttribute('class', 'primary');
			
			$sidebar_fields = $section->fetchFields(NULL, 'sidebar');
			$main_fields = $section->fetchFields(NULL, 'main');
			
			if ((!is_array($main_fields) || empty($main_fields)) && (!is_array($sidebar_fields) || empty($sidebar_fields))) {
				$primary->appendChild(new XMLElement('p', __(
					'It looks like you\'re trying to create an entry. Perhaps you want fields first? <a href="%s">Click here to create some.</a>',
					array(
						URL . '/symphony/blueprints/sections/edit/' . $section->get('id') . '/'
					)
				)));
				$this->Form->appendChild($primary);
			}
			
			else {
				if (is_array($main_fields) && !empty($main_fields)) {
					foreach ($main_fields as $field) {
						$primary->appendChild($this->__wrapFieldWithDiv($field, $entry));
					}
					
					$this->Form->appendChild($primary);
				}
				
				if (is_array($sidebar_fields) && !empty($sidebar_fields)) {
					$sidebar = new XMLElement('fieldset');
					$sidebar->setAttribute('class', 'secondary');
					
					foreach ($sidebar_fields as $field) {
						$sidebar->appendChild($this->__wrapFieldWithDiv($field, $entry));
					}
					
					$this->Form->appendChild($sidebar);
				}
			}
			
			$div = new XMLElement('div');
			$div->setAttribute('class', 'actions');
			$div->appendChild(Widget::Input('action[save]', __('Create Entry'), 'submit', array('accesskey' => 's')));
			
			$this->Form->appendChild($div);
		}
		
		function __actionNew(){
			
			if(array_key_exists('save', $_POST['action']) || array_key_exists("done", $_POST['action'])) {

				$sectionManager = new SectionManager($this->_Parent);

				$section_id = $sectionManager->fetchIDFromHandle($this->_context['section_handle']);

			    if(!$section = $sectionManager->fetch($section_id)) 
					$this->_Parent->customError(E_USER_ERROR, __('Unknown Section'), __('The Section you are looking, <code>%s</code> for could not be found.', $this->_context['section_handle']), false, true);
				
				$entryManager = new EntryManager($this->_Parent);

				$entry =& $entryManager->create();
				$entry->set('section_id', $section_id);
				$entry->set('author_id', $this->_Parent->Author->get('id'));
				$entry->set('creation_date', DateTimeObj::get('Y-m-d H:i:s'));
				$entry->set('creation_date_gmt', DateTimeObj::getGMT('Y-m-d H:i:s'));

				$fields = $_POST['fields'];

				## Combine FILES and POST arrays, indexed by their custom field handles
				if(isset($_FILES['fields'])){
					$filedata = General::processFilePostData($_FILES['fields']);

					foreach($filedata as $handle => $data){
						if(!isset($fields[$handle])) $fields[$handle] = $data;
						elseif(isset($data['error']) && $data['error'] == 4) $fields['handle'] = NULL;
						else{

							foreach($data as $ii => $d){
								if(isset($d['error']) && $d['error'] == 4) $fields[$handle][$ii] = NULL;
								elseif(is_array($d) && !empty($d)){

									foreach($d as $key => $val)
										$fields[$handle][$ii][$key] = $val;
								}						
							}
						}
					}
				}

				if(__ENTRY_FIELD_ERROR__ == $entry->checkPostData($fields, $this->_errors)):
					$this->pageAlert(__('Some errors were encountered while attempting to save.'), Alert::ERROR);

				elseif(__ENTRY_OK__ != $entry->setDataFromPost($fields, $error)):
					$this->pageAlert($error['message'], Alert::ERROR);

				else:

					###
					# Delegate: EntryPreCreate
					# Description: Just prior to creation of an Entry. Entry object and fields are provided
					$this->_Parent->ExtensionManager->notifyMembers('EntryPreCreate', '/publish/new/', array('section' => $section, 'fields' => &$fields, 'entry' => &$entry));
					
					if(!$entry->commit()){
						define_safe('__SYM_DB_INSERT_FAILED__', true);
						$this->pageAlert(NULL, Alert::ERROR);

					}

					else{

						###
						# Delegate: EntryPostCreate
						# Description: Creation of an Entry. New Entry object is provided.			
						$this->_Parent->ExtensionManager->notifyMembers('EntryPostCreate', '/publish/new/', array('section' => $section, 'entry' => $entry, 'fields' => $fields));
						
						$prepopulate_field_id = $prepopulate_value = NULL;
						if(isset($_POST['prepopulate'])){
							$prepopulate_field_id = array_shift(array_keys($_POST['prepopulate']));
							$prepopulate_value = stripslashes(rawurldecode(array_shift($_POST['prepopulate'])));
						}
						
			  		   	redirect(sprintf(
							'%s/symphony/publish/%s/edit/%d/created%s/',
							URL,
							$this->_context['section_handle'],
							$entry->get('id'),
							(!is_null($prepopulate_field_id) ? ":{$prepopulate_field_id}:{$prepopulate_value}" : NULL)
						));

					}

				endif;
			}	
			
		}
		
		function __viewEdit() {
			$sectionManager = new SectionManager($this->_Parent);
			
			if(!$section_id = $sectionManager->fetchIDFromHandle($this->_context['section_handle']))
				$this->_Parent->customError(E_USER_ERROR, __('Unknown Section'), __('The Section you are looking for, <code>%s</code>, could not be found.', array($this->_context['section_handle'])), false, true);
		
		    $section = $sectionManager->fetch($section_id);
			
			$entry_id = intval($this->_context['entry_id']);

			$entryManager = new EntryManager($this->_Parent);
			$entryManager->setFetchSorting('id', 'DESC');

			if(!$existingEntry = $entryManager->fetch($entry_id)) $this->_Parent->customError(E_USER_ERROR, __('Unknown Entry'), __('The entry you are looking for could not be found.'), false, true);
			$existingEntry = $existingEntry[0];
			
			// If there is post data floating around, due to errors, create an entry object
			if (isset($_POST['fields'])) {
				$fields = $_POST['fields'];
				
				$entry =& $entryManager->create();
				$entry->set('section_id', $existingEntry->get('section_id'));
				$entry->set('id', $entry_id);
				
				$entry->setDataFromPost($fields, $error, true);
			}
			
			// Editing an entry, so need to create some various objects
			else {
				$entry = $existingEntry;
				
				if (!$section) {
					$section = $sectionManager->fetch($entry->get('section_id'));
				}
			}

			if(isset($this->_context['flag'])){
				
				$link = 'publish/'.$this->_context['section_handle'].'/new/';
				
				list($flag, $field_id, $value) = preg_split('/:/i', $this->_context['flag'], 3);
				
				if(is_numeric($field_id) && $value) $link .= "?prepopulate[$field_id]=$value";
				
				switch($flag){
					
					case 'saved':
						
						$this->pageAlert(
							__(
								'Entry updated at %1$s. <a href="%2$s">Create another?</a> <a href="%3$s">View all Entries</a>', 
								array(
									DateTimeObj::getTimeAgo(__SYM_TIME_FORMAT__), 
									URL . "/symphony/$link", 
									URL . '/symphony/publish/'.$this->_context['section_handle'].'/'
								)
							), 
							Alert::SUCCESS);						
						
						break;
						
					case 'created':
						$this->pageAlert(
							__(
								'Entry created at %1$s. <a href="%2$s">Create another?</a> <a href="%3$s">View all Entries</a>', 
								array(
									DateTimeObj::getTimeAgo(__SYM_TIME_FORMAT__), 
									URL . "/symphony/$link", 
									URL . '/symphony/publish/'.$this->_context['section_handle'].'/' 
								)
							), 
							Alert::SUCCESS);
						break;
					
				}
			}

			### Determine the page title
			$field_id = Symphony::Database()->fetchVar('id', 0, "SELECT `id` FROM `tbl_fields` WHERE `parent_section` = '".$section->get('id')."' ORDER BY `sortorder` LIMIT 1");
			$field = $entryManager->fieldManager->fetch($field_id);

			$title = trim(strip_tags($field->prepareTableValue($existingEntry->getData($field->get('id')), NULL, $entry_id)));
			
			if (trim($title) == '') {
				$title = 'Untitled';
			}

			$this->setPageType('form');
			$this->Form->setAttribute('enctype', 'multipart/form-data');
			$this->setTitle(__('%1$s &ndash; %2$s &ndash; %3$s', array(__('Symphony'), $section->get('name'), $title)));
			$this->appendSubheading($title);
			$this->Form->appendChild(Widget::Input('MAX_FILE_SIZE', Symphony::Configuration()->get('max_upload_size', 'admin'), 'hidden'));
			
			###

			$primary = new XMLElement('fieldset');
			$primary->setAttribute('class', 'primary');

			$sidebar_fields = $section->fetchFields(NULL, 'sidebar');
			$main_fields = $section->fetchFields(NULL, 'main');

			if((!is_array($main_fields) || empty($main_fields)) && (!is_array($sidebar_fields) || empty($sidebar_fields))){
				$primary->appendChild(new XMLElement('p', __('It looks like your trying to create an entry. Perhaps you want custom fields first? <a href="%s">Click here to create some.</a>', array(URL . '/symphony/blueprints/sections/edit/'. $section->get('id') . '/'))));
			}

			else{

				if(is_array($main_fields) && !empty($main_fields)){
					foreach($main_fields as $field){
						$primary->appendChild($this->__wrapFieldWithDiv($field, $entry));
					}
					
					$this->Form->appendChild($primary);
				}
				
				if(is_array($sidebar_fields) && !empty($sidebar_fields)){
					$sidebar = new XMLElement('fieldset');
					$sidebar->setAttribute('class', 'secondary');

					foreach($sidebar_fields as $field){
						$sidebar->appendChild($this->__wrapFieldWithDiv($field, $entry));
					}

					$this->Form->appendChild($sidebar);
				}				

			}

			$div = new XMLElement('div');
			$div->setAttribute('class', 'actions');
			$div->appendChild(Widget::Input('action[save]', __('Save Changes'), 'submit', array('accesskey' => 's')));
			
			$button = new XMLElement('button', __('Delete'));
			$button->setAttributeArray(array('name' => 'action[delete]', 'class' => 'confirm delete', 'title' => __('Delete this entry')));
			$div->appendChild($button);

			$this->Form->appendChild($div);
			
		}
		
		function __actionEdit(){
			
			$entry_id = intval($this->_context['entry_id']);

			if(@array_key_exists('save', $_POST['action']) || @array_key_exists("done", $_POST['action'])){		

				$entryManager = new EntryManager($this->_Parent);

			    if(!$ret = $entryManager->fetch($entry_id)) $this->_Parent->customError(E_USER_ERROR, __('Unknown Entry'), __('The entry you are looking for could not be found.'), false, true);

				$entry = $ret[0];

				$sectionManager = new SectionManager($this->_Parent);
				$section = $sectionManager->fetch($entry->get('section_id'));

				$fields = $_POST['fields'];

				## Combine FILES and POST arrays, indexed by their custom field handles
				if(isset($_FILES['fields'])){
					$filedata = General::processFilePostData($_FILES['fields']);

					foreach($filedata as $handle => $data){
						if(!isset($fields[$handle])) $fields[$handle] = $data;
						elseif(isset($data['error']) && $data['error'] == 4) $fields['handle'] = NULL;
						else{

							foreach($data as $ii => $d){
								if(isset($d['error']) && $d['error'] == 4) $fields[$handle][$ii] = NULL;
								elseif(is_array($d) && !empty($d)){

									foreach($d as $key => $val)
										$fields[$handle][$ii][$key] = $val;
								}						
							}
						}
					}
				}

				if(__ENTRY_FIELD_ERROR__ == $entry->checkPostData($fields, $this->_errors)):
					$this->pageAlert(__('Some errors were encountered while attempting to save.'), Alert::ERROR);

				elseif(__ENTRY_OK__ != $entry->setDataFromPost($fields, $error)):
					$this->pageAlert($error['message'], Alert::ERROR);
						
				else:


					###
					# Delegate: EntryPreEdit
					# Description: Just prior to editing of an Entry.		
					$this->_Parent->ExtensionManager->notifyMembers('EntryPreEdit', '/publish/edit/', array('section' => $section, 'entry' => &$entry, 'fields' => $fields));

					if(!$entry->commit()){
						define_safe('__SYM_DB_INSERT_FAILED__', true);
						$this->pageAlert(NULL, Alert::ERROR);

					}

					else{

						###
						# Delegate: EntryPostEdit
						# Description: Editing an entry. Entry object is provided.		
						$this->_Parent->ExtensionManager->notifyMembers('EntryPostEdit', '/publish/edit/', array('section' => $section, 'entry' => $entry, 'fields' => $fields));


			  		    redirect(URL . '/symphony/publish/' . $this->_context['section_handle'] . '/edit/' . $entry_id . '/saved/');
					}

				endif;
			}

			elseif(@array_key_exists('delete', $_POST['action']) && is_numeric($entry_id)){

				## TODO: Fix Me
				###
				# Delegate: Delete
				# Description: Prior to deleting an entry. Entry ID is provided.
				##$ExtensionManager->notifyMembers('Delete', getCurrentPage(), array('entry_id' => $entry_id));

				$entryManager = new EntryManager($this->_Parent);

				$entryManager->delete($entry_id);

				redirect(URL . '/symphony/publish/'.$this->_context['section_handle'].'/');
			}			
			
		}		
		
	}


?><|MERGE_RESOLUTION|>--- conflicted
+++ resolved
@@ -116,13 +116,6 @@
 			else{
 				$this->appendSubheading($section->get('name'), Widget::Anchor(__('Create New'), $this->_Parent->getCurrentPageURL().'new/'.($filter ? '?prepopulate['.$filter.']=' . $filter_value : ''), __('Create a new entry'), 'create button'));
 			}
-<<<<<<< HEAD
-			
-			if(is_null($entryManager->getFetchSorting()->field) && is_null($entryManager->getFetchSorting()->direction)){
-				$entryManager->setFetchSortingDirection('DESC');
-			}
-=======
->>>>>>> 0514b900
 			
 			if(is_null($entryManager->getFetchSorting()->field) && is_null($entryManager->getFetchSorting()->direction)){
 				$entryManager->setFetchSortingDirection('DESC');
