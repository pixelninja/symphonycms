<?php

	/**
	 * @package content
	 */

	/**
	 * The Preferences page allows Developers to change settings for
	 * this Symphony install. Extensions can extend the form on this
	 * page so they can have their own settings. This page is typically
	 * a UI for a subset of the `CONFIG` file.
	 */
	require_once(TOOLKIT . '/class.administrationpage.php');

	class contentSystemPreferences extends AdministrationPage {
		public function __construct(&$parent){
			parent::__construct($parent);
			$this->setPageType('form');
			$this->setTitle(__('%1$s &ndash; %2$s', array(__('Symphony'), __('Preferences'))));
		}

		## Overload the parent 'view' function since we dont need the switchboard logic
		public function view() {
			$this->appendSubheading(__('Preferences'));

			$bIsWritable = true;
			$formHasErrors = (is_array($this->_errors) && !empty($this->_errors));

			if (!is_writable(CONFIG)) {
				$this->pageAlert(__('The Symphony configuration file, <code>/manifest/config.php</code>, is not writable. You will not be able to save changes to preferences.'), Alert::ERROR);
				$bIsWritable = false;

			} else if ($formHasErrors) {
				$this->pageAlert(__('An error occurred while processing this form. <a href="#error">See below for details.</a>'), Alert::ERROR);

			} else if (isset($this->_context[0]) && $this->_context[0] == 'success') {
				$this->pageAlert(__('Preferences saved.'), Alert::SUCCESS);
			}

			// Get available languages
			$languages = Lang::getAvailableLanguages();

			if(count($languages) > 1) {
				// Create language selection
				$group = new XMLElement('fieldset');
				$group->setAttribute('class', 'settings');
				$group->appendChild(new XMLElement('legend', __('System Language')));
				$label = Widget::Label();

				// Get language names
				asort($languages);

				foreach($languages as $code => $name) {
					$options[] = array($code, $code == Symphony::Configuration()->get('lang', 'symphony'), $name);
				}
				$select = Widget::Select('settings[symphony][lang]', $options);
				$label->appendChild($select);
				$group->appendChild($label);
				$group->appendChild(new XMLElement('p', __('Authors can set up a differing language in their profiles.'), array('class' => 'help')));
				// Append language selection
				$this->Form->appendChild($group);
			}
<<<<<<< HEAD

			/**
			 * Add Extension custom preferences. Use the $wrapper reference to append objects.
			 *
			 * @delegate AddCustomPreferenceFieldsets
			 * @param string $context
			 * '/system/preferences/'
			 * @param XMLElement $wrapper
			 *  An XMLElement of the current page
			 */
			Administration::instance()->ExtensionManager->notifyMembers('AddCustomPreferenceFieldsets', '/system/preferences/', array('wrapper' => &$this->Form));

=======
			
			//Get available EmailGateways
			$email_gateway_manager = new EmailGatewayManager($this);
			$email_gateways = $email_gateway_manager->listAll();
			if(count($email_gateways) >= 1){
				$group = new XMLElement('fieldset', NULL, array('class' => 'settings picker'));
				$group->appendChild(new XMLElement('legend', __('Email Gateway')));
				$label = Widget::Label();

				// Get gateway names
				ksort($email_gateways);

				$default_gateway = $email_gateway_manager->getDefaultGateway();
				$selected_is_installed = $email_gateway_manager->__find($default_gateway);

				$options = array();
				foreach($email_gateways as $handle => $details) {
					$options[] = array($handle, (($handle == $default_gateway) || (($selected_is_installed == false) && $handle == 'sendmail')), $details['name']);
				}
				$select = Widget::Select('settings[Email][default_gateway]', $options);
				$label->appendChild($select);
				$group->appendChild($label);
				$group->appendChild(new XMLElement('p', __('The Symphony core will use the selected gateway to send emails. More gateways can be installed using extensions, and any gateway may be used by custom events or extensions.'), array('class' => 'help')));
				// Append email gateway selection
				$this->Form->appendChild($group);
			}

			foreach($email_gateways as $gateway){
				$gateway_settings = $email_gateway_manager->create($gateway['handle'])->getPreferencesPane();

				if(is_a($gateway_settings, 'XMLElement')){
					$this->Form->appendChild($gateway_settings);
				}
			}
			
			###
			# Delegate: AddCustomPreferenceFieldsets
			# Description: Add Extension custom preferences. Use the $wrapper reference to append objects.
			$this->_Parent->ExtensionManager->notifyMembers('AddCustomPreferenceFieldsets', '/system/preferences/', array('wrapper' => &$this->Form));
			
>>>>>>> e9bbd895
			$div = new XMLElement('div');
			$div->setAttribute('class', 'actions');

			$attr = array('accesskey' => 's');
			if(!$bIsWritable) $attr['disabled'] = 'disabled';
			$div->appendChild(Widget::Input('action[save]', __('Save Changes'), 'submit', $attr));

			$this->Form->appendChild($div);
		}

		public function action() {
			##Do not proceed if the config file is read only
			if (!is_writable(CONFIG)) redirect(SYMPHONY_URL . '/system/preferences/');

			/**
			 * This is where Extensions can hook on to custom actions they may need to provide
			 * as a result of adding some custom actions through the `AddCustomPreferenceFieldsets`
			 * delegate
			 *
			 * @delegate CustomActions
			 * @param string $context
			 * '/system/preferences/'
			 */
			Administration::instance()->ExtensionManager->notifyMembers('CustomActions', '/system/preferences/');

			if (isset($_POST['action']['save'])) {
				$settings = $_POST['settings'];

				/**
				 * Just prior to saving the preferences and writing them to the `CONFIG`
				 * Allows extensions to preform custom validaton logic on the settings.
				 *
				 * @delegate Save
				 * @param string $context
				 * '/system/preferences/'
				 * @param array $settings
				 *  An array of the preferences to be saved, passed by reference
				 * @param array $errors
				 *  An array of errors passed by reference
				 */
				Administration::instance()->ExtensionManager->notifyMembers('Save', '/system/preferences/', array('settings' => &$settings, 'errors' => &$this->_errors));

				if (!is_array($this->_errors) || empty($this->_errors)) {

					if(is_array($settings) && !empty($settings)){
						foreach($settings as $set => $values) {
							foreach($values as $key => $val) {
								Symphony::Configuration()->set($key, $val, $set);
							}
						}
					}

					Administration::instance()->saveConfig();

					redirect(SYMPHONY_URL . '/system/preferences/success/');
				}
			}
		}
	}<|MERGE_RESOLUTION|>--- conflicted
+++ resolved
@@ -60,21 +60,7 @@
 				// Append language selection
 				$this->Form->appendChild($group);
 			}
-<<<<<<< HEAD
 
-			/**
-			 * Add Extension custom preferences. Use the $wrapper reference to append objects.
-			 *
-			 * @delegate AddCustomPreferenceFieldsets
-			 * @param string $context
-			 * '/system/preferences/'
-			 * @param XMLElement $wrapper
-			 *  An XMLElement of the current page
-			 */
-			Administration::instance()->ExtensionManager->notifyMembers('AddCustomPreferenceFieldsets', '/system/preferences/', array('wrapper' => &$this->Form));
-
-=======
-			
 			//Get available EmailGateways
 			$email_gateway_manager = new EmailGatewayManager($this);
 			$email_gateways = $email_gateway_manager->listAll();
@@ -108,13 +94,18 @@
 					$this->Form->appendChild($gateway_settings);
 				}
 			}
-			
-			###
-			# Delegate: AddCustomPreferenceFieldsets
-			# Description: Add Extension custom preferences. Use the $wrapper reference to append objects.
-			$this->_Parent->ExtensionManager->notifyMembers('AddCustomPreferenceFieldsets', '/system/preferences/', array('wrapper' => &$this->Form));
-			
->>>>>>> e9bbd895
+
+			/**
+			 * Add Extension custom preferences. Use the $wrapper reference to append objects.
+			 *
+			 * @delegate AddCustomPreferenceFieldsets
+			 * @param string $context
+			 * '/system/preferences/'
+			 * @param XMLElement $wrapper
+			 *  An XMLElement of the current page
+			 */
+			Administration::instance()->ExtensionManager->notifyMembers('AddCustomPreferenceFieldsets', '/system/preferences/', array('wrapper' => &$this->Form));
+
 			$div = new XMLElement('div');
 			$div->setAttribute('class', 'actions');
 
