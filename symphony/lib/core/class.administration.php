--- conflicted
+++ resolved
@@ -4,12 +4,12 @@
 	 * @package core
 	 */
 
-	 /**
-	  * The Administration class is an instance of Symphony that controls
-	  * all backend pages. These pages are HTMLPages are usually generated
-	  * using XMLElement before being rendered as HTML. These pages do not
-	  * use XSLT. The Administration is only accessible by logged in Authors
-	  */
+	/**
+	 * The Administration class is an instance of Symphony that controls
+	 * all backend pages. These pages are HTMLPages are usually generated
+	 * using XMLElement before being rendered as HTML. These pages do not
+	 * use XSLT. The Administration is only accessible by logged in Authors
+	 */
 	require_once(CORE . '/class.symphony.php');
 	require_once(TOOLKIT . '/class.lang.php');
 	require_once(TOOLKIT . '/class.manager.php');
@@ -26,7 +26,7 @@
 
 		/**
 		 * An associative array of the page's callback, including the keys
-		 * 'driver', which is a lowercase version of `$_currentPage`
+		 * 'driver', which is a lowercase version of `$this->_currentPage`
 		 * with any slashes removed, 'classname', which is the name of the class
 		 * for this page, 'pageroot', which is the root page for the given page, (ie.
 		 * excluding /saved/, /created/ or any sub pages of the current page that are
@@ -67,7 +67,7 @@
 		 * @deprecated The constructor creates backwards compatible references
 		 *  to `$this->Database` and `$this->Configuration`
 		 *  that act as alias for `Symphony::Database()`
-		 *  or `Symphony::Configuration()`. This will be removed in the
+		 *  or `Symphony::Configuration()`. These will be removed in the
 		 *  next Symphony release
 		 */
 		protected function __construct(){
@@ -175,18 +175,12 @@
 					$this->Page->build();
 				}
 			}
-<<<<<<< HEAD
-
-			else $this->Page->build($this->_callback['context']);
-
-=======
 			
 			else {
 				if (!is_array($this->_callback['context'])) $this->_callback['context'] = array();
 				$this->Page->build($this->_callback['context']);
 			}
 			
->>>>>>> daac46f9
 			return $this->Page;
 		}
 
@@ -312,7 +306,7 @@
 		 * @uses AdminPagePreGenerate
 		 * @uses AdminPagePostGenerate
 		 * @see core.Symphony#__buildPage()
-		 * @see boot.getCurrentPage()		 *
+		 * @see boot.getCurrentPage()
 		 * @param string $page
 		 *  The result of getCurrentPage, which returns the $_GET['symphony-page']
 		 *  variable.
