<?php

	/**
	 * @package core
	 */

	 /**
	  * The DateTimeObj provides static functions regarding dates in Symphony.
	  * Symphony will set the default timezone of the system using the value from
	  * the Configuration values. Alternatively a new settings can be set using the
	  * `setSettings` function. Symphony parses all input dates against the Configuration
	  * date formats by default for better support with non English dates.
	  */
	Class DateTimeObj {

		/**
		 * Holds the various settings for the formats that the `DateTimeObj` should
		 * use when parsing input dates.
		 *
		 * @since Symphony 2.2.4
		 * @var array
		 */
		private static $settings = array();

		/**
		 * This function takes an array of settings for `DateTimeObj` to use when parsing
		 * input dates. The following settings are supported, `time_format`, `date_format`,
		 * `datetime_separator` and `timezone`. This equates to Symphony's default `region`
		 * group set in the `Configuration` class. If any of these values are not provided
		 * the class will fallback to existing `self::$settings` values
		 *
		 * @since Symphony 2.2.4
		 * @param array $settings
		 *  An associative array of formats for this class to use to format
		 *  dates
		 */
		public static function setSettings(array $settings = array()) {
			// Date format
			if(isset($settings['date_format'])) {
				self::$settings['date_format'] = $settings['date_format'];
			}

			// Time format
			if(isset($settings['time_format'])) {
				self::$settings['time_format'] = $settings['time_format'];
			}

			// Datetime separator
			if(isset($settings['datetime_separator'])) {
				self::$settings['datetime_separator'] = $settings['datetime_separator'];
			}
			else if (!isset(self::$settings['datetime_separator'])) {
				self::$settings['datetime_separator'] = ' ';
			}

			// Datetime format
			if(isset($settings['datetime_format'])) {
				self::$settings['datetime_format'] = $settings['datetime_format'];
			}
			else {
				self::$settings['datetime_format'] = self::$settings['date_format'] . self::$settings['datetime_separator'] . self::$settings['time_format'];
			}

			// Timezone
			if(isset($settings['timezone'])) {
				self::$settings['timezone'] = $settings['timezone'];
				self::setDefaultTimezone($settings['timezone']);
			}
		}

		/**
		 * Accessor function for the settings of the DateTimeObj. Currently
		 * the available settings are `time_format`, `date_format`,
		 * `datetime_format` and `datetime_separator`. If `$name` is not
		 * provided, the entire `$settings` array is returned.
		 *
		 * @since Symphony 2.2.4
		 * @param string $name
		 * @return array|string|null
		 *  If `$name` is omitted this function returns array.
		 *  If `$name` is not set, this fucntion returns `null`
		 *  If `$name` is set, this function returns string
		 */
		public static function getSetting($name = null) {
			if(is_null($name)) return self::$settings;

			if(isset(self::$settings[$name])) return self::$settings[$name];

			return null;
		}

		/**
		 * Uses PHP's date_default_timezone_set function to set the system
		 * timezone. If the timezone provided is invalid, a `E_USER_WARNING` will be
		 * raised.
		 *
		 * @link http://php.net/manual/en/function.date-default-timezone-set.php
		 * @link http://www.php.net/manual/en/timezones.php
		 * @param string $timezone
		 *  A valid timezone identifier, such as UTC or Europe/Lisbon
		 */
		public static function setDefaultTimezone($timezone){
			if(!@date_default_timezone_set($timezone)) trigger_error(__('Invalid timezone %s', array($timezone)), E_USER_WARNING);
		}

		/**
		 * Validate a given date and time string
		 *
		 * @param string $string
		 *	A date and time string to validate
		 * @return boolean
		 *	Returns true for valid dates, otherwise false
		 */
		public static function validate($string) {
			try {
				$date = new DateTime(Lang::standardizeDate($string));
			}
			catch(Exception $ex) {
				return false;
			}

			// String is empty or not a valid date
			if(empty($string) || $date === false) {
				return false;
			}

			// String is a valid date
			else {
				return true;
			}
		}

		/**
		 * Given a `$format`, and a `$timestamp`,
		 * return the date in the format provided. This function is a basic
		 * wrapper for PHP's DateTime object. If the `$timestamp` is omitted,
		 * the current timestamp will be used. Optionally, you pass a
		 * timezone identifier with this function to localise the output
		 *
		 * If you like to display a date in the backend, please make use
		 * of `DateTimeObj::format()` which allows date and time localization
		 *
		 * @see class.datetimeobj.php#format()
		 * @link http://www.php.net/manual/en/book.datetime.php
		 * @param string $format
		 *  A valid PHP date format
		 * @param integer $timestamp (optional)
		 *  A unix timestamp to format. 'now' or omitting this parameter will
		 *  result in the current time being used
		 * @param string $timezone (optional)
		 *  The timezone associated with the timestamp
		 * @return string|boolean
		 *  The formatted date, of if the date could not be parsed, false.
		 */
		public static function get($format, $timestamp = 'now', $timezone = null) {
			return self::format($timestamp, $format, false, $timezone);
		}

		/**
		 * Formats the given date and time `$string` based on the given `$format`.
		 * Optionally the result will be localized and respect a timezone differing
		 * from the system default. The default output is ISO 8601.
		 * Please note that for best compatibility with European dates it is recommended
		 * that your site be in a PHP5.3 environment.
		 *
		 * @since Symphony 2.2.1
		 * @param string $string (optional)
		 *  A string containing date and time, defaults to the current date and time
		 * @param string $format (optional)
		 *  A valid PHP date format, defaults to ISO 8601
		 * @param boolean $localize (optional)
		 *  Localizes the output, if true, defaults to true
		 * @param string $timezone (optional)
		 *  The timezone associated with the timestamp
		 * @return string|boolean
<<<<<<< HEAD
		 *  The formatted date, of if the date could not be parsed, false.
=======
		 *  The formatted date, or if the date could not be parsed, false.
>>>>>>> 71a9527e
		 */
		public static function format($string = 'now', $format = DateTime::ISO8601, $localize = true, $timezone = null) {

			// Parse date
			$date = self::parse($string);

			// Timezone
			// If a timezone was given, apply it
			if(!is_null($timezone)) {
				$date->setTimezone(new DateTimeZone($timezone));
			}
			// No timezone given, apply the default timezone
			else if (isset(self::$settings['timezone'])) {
				$date->setTimezone(new DateTimeZone(self::$settings['timezone']));
			}

			// Format date
			$date = $date->format($format);

			// Localize date
			// Convert date string from English back to the activated Language
			if($localize === true) {
				$date = Lang::localizeDate($date);
			}

			// Return custom formatted date, use ISO 8601 date by default
			return $date;
		}

		/**
		 * Parses the given string and returns a DateTime object.
		 * Please note that for best compatibility with European dates it is recommended
		 * that your site be in a PHP5.3 environment.
		 *
		 * @since Symphony 2.3
		 * @param string $string (optional)
		 *  A string containing date and time, defaults to the current date and time
		 * @return DateTime|boolean
		 *  The DateTime object, or if the date could not be parsed, false.
		 */
		public static function parse($string) {

			// Current date and time
			if($string == 'now' || empty($string)) {
				$date = new DateTime();
			}

			// Timestamp
			elseif(is_numeric($string)) {
				$date = new DateTime('@' . $string);
			}

			// Attempt to parse the date provided against the Symphony configuration setting
			// in an effort to better support multilingual date formats. Should this fail
			// this block will fallback to just passing the date to DateTime constructor,
<<<<<<< HEAD
			// which will parse the date assuming it's in an English format.
=======
			// which will parse the date assuming it's in an American format.
>>>>>>> 71a9527e
			else {
				// Standardize date
				// Convert date string to English
				$string = Lang::standardizeDate($string);

				// PHP 5.3: Apply Symphony date format using `createFromFormat`
				if(method_exists('DateTime', 'createFromFormat')) {
					$date = DateTime::createFromFormat(self::$settings['datetime_format'], $string);
					if($date === false) {
						$date = DateTime::createFromFormat(self::$settings['date_format'], $string);
					}

					// Handle dates that are in a different format to Symphony's config
					// DateTime is much the same as `strtotime` and will handle relative
					// dates.
					if($date === false) {
						try {
							$date = new DateTime($string);
						}
						catch(Exception $ex) {
							// Invalid date, it can't be parsed
							return false;
						}
					}
				}

				// PHP 5.2: Fallback to DateTime parsing.
				// Note that this parsing will not respect European dates.
				else {
					try {
						$date = new DateTime($string);
					}
					catch(Exception $ex) {
						// Invalid date, it can't be parsed
						return false;
					}
				}

				// If the date is still invalid, just return false.
				if($date === false) {
					return false;
				}
			}

<<<<<<< HEAD
			// Timezone
			// If a timezone was given, apply it
			if($timezone !== null) {
				$date->setTimezone(new DateTimeZone($timezone));
			}
			// No timezone given, apply the default timezone
			else if (isset(self::$settings['timezone'])) {
				$date->setTimezone(new DateTimeZone(self::$settings['timezone']));
			}

			// Format date
			$date = $date->format($format);

			// Localize date
			// Convert date string from English back to the activated Language
			if($localize === true) {
				$date = Lang::localizeDate($date);
			}

			// Return custom formatted date, use ISO 8601 date by default
=======
			// Return date object
>>>>>>> 71a9527e
			return $date;
		}

		/**
		 * A wrapper for get, this function will force the GMT timezone.
		 *
		 * @param string $format
		 *  A valid PHP date format
		 * @param integer $timestamp (optional)
		 *  A unix timestamp to format. Omitting this parameter will
		 *  result in the current time being used
		 * @return string
		 *  The formatted date in GMT
		 */
		public static function getGMT($format, $timestamp = 'now'){
			return self::format($timestamp, $format, false, 'GMT');
		}

		/**
		 * A wrapper for get, this function will return a HTML string representing
		 * an `<abbr>` element which contained the formatted date of now, and an
		 * RFC 2822 formatted date (Thu, 21 Dec 2000 16:01:07 +0200) as the title
		 * attribute. Symphony uses this in it's status messages so that it can
		 * dynamically update how long ago the action took place using Javascript.
		 *
		 * @deprecated This will be removed in the next version of Symphony
		 * @param string $format
		 *  A valid PHP date format
		 * @return string
		 *  A HTML string of an `<abbr>` element with a class of 'timeago' and the current
		 *  date (RFC 2822) as the title element. The value is the current time as
		 *  specified by the `$format`.
		 */
		public static function getTimeAgo($format){
			return '<abbr class="timeago" title="' . self::get(DateTime::RFC2822) . '">' . self::get($format) . '</abbr>';
		}

	}<|MERGE_RESOLUTION|>--- conflicted
+++ resolved
@@ -173,11 +173,7 @@
 		 * @param string $timezone (optional)
 		 *  The timezone associated with the timestamp
 		 * @return string|boolean
-<<<<<<< HEAD
-		 *  The formatted date, of if the date could not be parsed, false.
-=======
 		 *  The formatted date, or if the date could not be parsed, false.
->>>>>>> 71a9527e
 		 */
 		public static function format($string = 'now', $format = DateTime::ISO8601, $localize = true, $timezone = null) {
 
@@ -233,11 +229,7 @@
 			// Attempt to parse the date provided against the Symphony configuration setting
 			// in an effort to better support multilingual date formats. Should this fail
 			// this block will fallback to just passing the date to DateTime constructor,
-<<<<<<< HEAD
-			// which will parse the date assuming it's in an English format.
-=======
 			// which will parse the date assuming it's in an American format.
->>>>>>> 71a9527e
 			else {
 				// Standardize date
 				// Convert date string to English
@@ -282,7 +274,6 @@
 				}
 			}
 
-<<<<<<< HEAD
 			// Timezone
 			// If a timezone was given, apply it
 			if($timezone !== null) {
@@ -303,9 +294,6 @@
 			}
 
 			// Return custom formatted date, use ISO 8601 date by default
-=======
-			// Return date object
->>>>>>> 71a9527e
 			return $date;
 		}
 
