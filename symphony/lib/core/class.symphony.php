<?php

	require_once(CORE . '/class.errorhandler.php');
	
	require_once(CORE . '/class.configuration.php');
	require_once(CORE . '/class.datetimeobj.php');
	require_once(CORE . '/class.log.php');
	require_once(CORE . '/class.cookie.php');
	require_once(CORE . '/interface.singleton.php');
	
	require_once(TOOLKIT . '/class.page.php');
	require_once(TOOLKIT . '/class.xmlelement.php');
	require_once(TOOLKIT . '/class.widget.php');
	require_once(TOOLKIT . '/class.general.php');
	require_once(TOOLKIT . '/class.profiler.php');
	require_once(TOOLKIT . '/class.author.php');

	require_once(TOOLKIT . '/class.authormanager.php');	
	require_once(TOOLKIT . '/class.extensionmanager.php');
		
	Abstract Class Symphony implements Singleton{
		
		
		public static $Configuration;
		public static $Database;
		
		public $Log;
		public $Profiler;
		public $Cookie;
		public $Author;
		public $ExtensionManager;
		
		protected static $_instance;
		
		const CRLF = "\r\n";
		
		protected function __construct(){
			
			$this->Profiler = new Profiler;

			if(get_magic_quotes_gpc()) {
				General::cleanArray($_SERVER);
				General::cleanArray($_COOKIE);
				General::cleanArray($_GET);
				General::cleanArray($_POST);	
			}
			
			include(CONFIG);
			self::$Configuration = new Configuration(true);
			self::$Configuration->setArray($settings);

			define_safe('__LANG__', (self::$Configuration->get('lang', 'symphony') ? self::$Configuration->get('lang', 'symphony') : 'en'));				
			
			define_safe('__SYM_DATE_FORMAT__', self::$Configuration->get('date_format', 'region'));
			define_safe('__SYM_TIME_FORMAT__', self::$Configuration->get('time_format', 'region'));
			define_safe('__SYM_DATETIME_FORMAT__', __SYM_DATE_FORMAT__ . ' ' . __SYM_TIME_FORMAT__);
						
			$this->initialiseLog();

			GenericExceptionHandler::initialise();
			GenericErrorHandler::initialise($this->Log);
			
			$this->initialiseCookie();
			
			try{
				Lang::init(LANG . '/lang.%s.php', __LANG__);
			}
			catch(Exception $e){
				trigger_error($e->getMessage(), E_USER_ERROR);
			}

			$this->initialiseDatabase();
	
			if(!$this->initialiseExtensionManager()){
				throw new SymphonyErrorPage('Error creating Symphony extension manager.');
			}

			DateTimeObj::setDefaultTimezone(self::$Configuration->get('timezone', 'region'));
			
		}
		
		public function initialiseCookie(){
			
			$cookie_path = @parse_url(URL, PHP_URL_PATH);
			$cookie_path = '/' . trim($cookie_path, '/');
			
			define_safe('__SYM_COOKIE_PATH__', $cookie_path);
			define_safe('__SYM_COOKIE_PREFIX_', self::$Configuration->get('cookie_prefix', 'symphony'));
						
			$this->Cookie = new Cookie(__SYM_COOKIE_PREFIX_, TWO_WEEKS, __SYM_COOKIE_PATH__);			
		}
		
		public function initialiseExtensionManager(){
			$this->ExtensionManager = new ExtensionManager($this);
			return ($this->ExtensionManager instanceof ExtensionManager);
		}
		
		
		public static function Configuration(){
			return self::$Configuration;
		}
				
		public static function Database(){
			return self::$Database;
		}

		public function initialiseDatabase(){
			$error = NULL;
			
			$driver_filename = TOOLKIT . '/class.' . self::$Configuration->get('driver', 'database') . '.php';
			$driver = self::$Configuration->get('driver', 'database');

			if(!is_file($driver_filename)){
				throw new SymphonyErrorPage("Could not find database driver '<code>{$driver}</code>'", 'Symphony Database Error');
			}
			
			require_once($driver_filename);
			
			self::$Database = new $driver;
			
			$details = self::$Configuration->get('database');
			
			try{
				if(!self::$Database->connect($details['host'], $details['user'], $details['password'], $details['port'])) return false;				
				if(!self::$Database->select($details['db'])) return false;
				if(!self::$Database->isConnected()) return false;
			
				self::$Database->setPrefix($details['tbl_prefix']);

				if(self::$Configuration->get('runtime_character_set_alter', 'database') == '1'){
					self::$Database->setCharacterEncoding(self::$Configuration->get('character_encoding', 'database'));
					self::$Database->setCharacterSet(self::$Configuration->get('character_set', 'database'));
				}

				if(self::$Configuration->get('force_query_caching', 'database') == 'off') self::$Database->disableCaching();
				elseif(self::$Configuration->get('force_query_caching', 'database') == 'on') self::$Database->enableCaching();
			}
			catch(DatabaseException $e){
				$error = self::$Database->getlastError();
				throw new SymphonyErrorPage(
					$error['num'] . ': ' . $error['msg'], 
					'Symphony Database Error',
					'database-error', 
					array(
						'error' => $error, 
						'message' => __('There was a problem whilst attempting to establish a database connection. Please check all connection information is correct. The following error was returned.')
					)
				);				
			}
			
			return true;
		}
		
		public function initialiseLog(){
			
			$this->Log = new Log(ACTIVITY_LOG);
			$this->Log->setArchive((self::$Configuration->get('archive', 'log') == '1' ? true : false));
			$this->Log->setMaxSize(intval(self::$Configuration->get('maxsize', 'log')));
				
			if($this->Log->open() == 1){
				$this->Log->writeToLog('Symphony Log', true);
				$this->Log->writeToLog('Version: '. self::$Configuration->get('version', 'symphony'), true);
				$this->Log->writeToLog('--------------------------------------------', true);
			}
						
		}

		public function isLoggedIn(){

			$username = self::$Database->cleanValue($this->Cookie->get('username'));
			$password = self::$Database->cleanValue($this->Cookie->get('pass'));
			
			if(strlen(trim($username)) > 0 && strlen(trim($password)) > 0){
			
				$id = self::$Database->fetchVar('id', 0, "SELECT `id` FROM `tbl_authors` WHERE `username` = '$username' AND `password` = '$password' LIMIT 1");

				if($id){
					$this->_user_id = $id;
					self::$Database->update(array('last_seen' => DateTimeObj::get('Y-m-d H:i:s')), 'tbl_authors', " `id` = '$id'");
					$this->Author = new Author($id);
					return true;
				}
				
			}
			
			$this->Cookie->expire();
			return false;
		}

		public function logout(){
			$this->Cookie->expire();
		}
		
		public function login($username, $password, $isHash=false){
			
			$username = self::$Database->cleanValue($username);
			$password = self::$Database->cleanValue($password);
			
			if(strlen(trim($username)) > 0 && strlen(trim($password)) > 0){			
				
				if(!$isHash) $password = md5($password);

				$id = self::$Database->fetchVar('id', 0, "SELECT `id` FROM `tbl_authors` WHERE `username` = '$username' AND `password` = '$password' LIMIT 1");

				if($id){
					$this->_user_id = $id;
					$this->Author = new Author($id);
					$this->Cookie->set('username', $username);
					$this->Cookie->set('pass', $password);
					self::$Database->update(array('last_seen' => DateTimeObj::get('Y-m-d H:i:s')), 'tbl_authors', " `id` = '$id'");
					return true;
				}
			}
			
			return false;
			
		}
		
		public function loginFromToken($token){
			
			$token = self::$Database->cleanValue($token);
			
			if(strlen(trim($token)) == 0) return false;
			
			if(strlen($token) == 6){
				$row = self::$Database->fetchRow(0, "SELECT `a`.`id`, `a`.`username`, `a`.`password` 
													 FROM `tbl_authors` AS `a`, `tbl_forgotpass` AS `f`
													 WHERE `a`.`id` = `f`.`author_id` AND `f`.`expiry` > '".DateTimeObj::getGMT('c')."' AND `f`.`token` = '$token'
													 LIMIT 1");
				
				self::$Database->delete('tbl_forgotpass', " `token` = '{$token}' ");
			}
			
			else{
				$row = self::$Database->fetchRow(0, "SELECT `id`, `username`, `password` 
													 FROM `tbl_authors` 
													 WHERE SUBSTR(MD5(CONCAT(`username`, `password`)), 1, 8) = '$token' AND `auth_token_active` = 'yes' 
													 LIMIT 1");				
			}

			if($row){
				$this->_user_id = $row['id'];
				$this->Author = new Author($row['id']);
				$this->Cookie->set('username', $row['username']);
				$this->Cookie->set('pass', $row['password']);
				self::$Database->update(array('last_seen' => DateTimeObj::getGMT('Y-m-d H:i:s')), 'tbl_authors', " `id` = '$id'");
				return true;
			}
			
			return false;
						
		}
		
		public function resolvePageTitle($page_id) {
			$path = $this->resolvePage($page_id, 'title');
			
			return @implode(': ', $path);
		}
		
		public function resolvePagePath($page_id) {
			$path = $this->resolvePage($page_id, 'handle');
			
			return @implode('/', $path);
		}

		public function resolvePage($page_id, $column) {
<<<<<<< HEAD
			$page = $this->Database->fetchRow(0, "
=======
			$page = self::$Database->fetchRow(0, "
>>>>>>> 0514b900
				SELECT
					p.{$column},
					p.parent
				FROM 
					`tbl_pages` AS p
				WHERE
					p.id = '{$page_id}'
					OR p.handle = '{$page_id}'
				LIMIT 1
			");
			
			$path = array(
				$page[$column]
			);
			
			if ($page['parent'] != null) {
				$next_parent = $page['parent'];
				
				while (
					$parent = self::$Database->fetchRow(0, "
						SELECT
							p.*
						FROM
							`tbl_pages` AS p
						WHERE
							p.id = '{$next_parent}'
					")
				) {
					array_unshift($path, $parent[$column]);
					
					$next_parent = $parent['parent'];
				}
			}
			
			return $path;
		}
		
		public function customError($code, $heading, $message, $log=true, $forcekill=false, $template='error', array $additional=array()){
			throw new SymphonyErrorPage($message, $heading, $template, $additional);
		}
	
	}
	
	Class SymphonyErrorPageHandler extends GenericExceptionHandler{
		public static function render($e){
			
			if($e->getTemplate() === false){
				echo '<h1>Symphony Fatal Error</h1><p>'.$e->getMessage().'</p>';
				exit;
			}
			
			include($e->getTemplate());

		}
	}
	
	Class SymphonyErrorPage extends Exception{
		
		private $_heading;
		private $_message;
		private $_template;
		private $_additional;
		private $_messageObject;
		
		public function __construct($message, $heading='Symphony Fatal Error', $template='error', array $additional=NULL){
			
			$this->_messageObject = NULL;
			if($message instanceof XMLElement){
				$this->_messageObject = $message;
				$message = $this->_messageObject->generate();
			}
			
			parent::__construct($message);
			
			$this->_heading = $heading;

			$this->_template = $template;
			$this->_additional = (object)$additional;
		}
		
		public function getMessageObject(){
			return $this->_messageObject;
		}
		
		public function getHeading(){
			return $this->_heading;
		}
		
		public function getTemplate(){
			$template = sprintf('%s/tpl.%s.php', TEMPLATE, $this->_template);
			return (file_exists($template) ? $template : false);
		}
		
		public function getAdditional(){
			return $this->_additional;
		}	
	}
<|MERGE_RESOLUTION|>--- conflicted
+++ resolved
@@ -264,11 +264,7 @@
 		}
 
 		public function resolvePage($page_id, $column) {
-<<<<<<< HEAD
-			$page = $this->Database->fetchRow(0, "
-=======
 			$page = self::$Database->fetchRow(0, "
->>>>>>> 0514b900
 				SELECT
 					p.{$column},
 					p.parent
