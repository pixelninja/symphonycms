--- conflicted
+++ resolved
@@ -11,24 +11,19 @@
  */
 interface iProvider
 {
-    const ASSOCIATIONEDITOR = 'association-editor';
-    const ASSOCIATIONUI = 'association-ui';
-    const CACHE = 'cache';
     const DATASOURCE = 'data-sources';
     const EVENT = 'events';
-<<<<<<< HEAD
-=======
 
     /**
      * @since Symphony 2.4
      */
     const CACHE = 'cache';
->>>>>>> f92a6fa1
 
     /**
      * @since Symphony 2.4.1
      */
     const ASSOCIATION_UI = 'association-ui';
+    const ASSOCIATION_EDITOR = 'association-editor';
 
     /**
      * This function should return an associative array of all the
