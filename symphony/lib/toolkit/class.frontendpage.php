--- conflicted
+++ resolved
@@ -271,17 +271,14 @@
 <xsl:stylesheet version="1.0" xmlns:xsl="http://www.w3.org/1999/XSL/Transform">
 	<xsl:import href="./workspace/pages/' . basename($page['filelocation']).'"/>
 </xsl:stylesheet>';
-<<<<<<< HEAD
-
-=======
-			
+
 			$params = new XMLElement('params');
 			foreach($this->_param as $key => $value) {
 				$param = new XMLElement($key);
-				
+
 				// DS output params get flattened to a string, so get the original pre-flattened array
 				if (isset($this->_env['pool'][$key])) $value = $this->_env['pool'][$key];
-				
+
 				if (is_array($value)) {
 					foreach ($value as $key => $value) {
 						$item = new XMLElement('item', General::sanitize($value));
@@ -292,13 +289,12 @@
 				else {
 					$param->setValue(General::sanitize($value));
 				}
-								
+
 				$params->appendChild($param);
-				
-			}			
+
+			}
 			$xml->prependChild($params);
-			
->>>>>>> f0cf0b58
+
 			$this->_Parent->Profiler->seed();
 			$this->setXML($xml->generate(true, 0));
 			$this->_Parent->Profiler->sample('XML Generation', PROFILE_LAP);
