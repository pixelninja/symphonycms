<?php

	/**
	 * @package toolkit
	 */

	/**
	 * The Author field allows Symphony Authors to be selected in your entries.
	 * It is a read only field, new Authors cannot be added from the Frontend using
	 * events.
	 *
	 * The Author field allows filtering by Author ID or Username.
	 * Sorting is done based on the Author's first name and last name.
	 */
	Class fieldAuthor extends Field {

		public function __construct(&$parent){
			parent::__construct($parent);
			$this->_name = __('Author');
			$this->_required = true;
		}

	/*-------------------------------------------------------------------------
		Definition:
	-------------------------------------------------------------------------*/

		public function canToggle(){
			return ($this->get('allow_multiple_selection') == 'yes' ? false : true);
		}

		public function getToggleStates(){
			$authors = AuthorManager::fetch();

			$states = array();
			foreach($authors as $a) {
				$states[$a->get('id')] = $a->getFullName();
			}

			return $states;
		}

		public function toggleFieldData($data, $newState){
			$data['author_id'] = $newState;
			return $data;
		}

		public function canFilter(){
			return true;
		}

		public function canImport(){
			return true;
		}

		public function isSortable(){
			return $this->canToggle();
		}

		public function allowDatasourceOutputGrouping(){
			## Grouping follows the same rule as toggling.
			return $this->canToggle();
		}

	/*-------------------------------------------------------------------------
		Setup:
	-------------------------------------------------------------------------*/

		public function createTable(){
			return Symphony::Database()->query(
				"CREATE TABLE IF NOT EXISTS `tbl_entries_data_" . $this->get('id') ."` (
				  `id` int(11) unsigned NOT NULL auto_increment,
				  `entry_id` int(11) unsigned NOT NULL,
				  `author_id` int(11) unsigned NULL,
				  PRIMARY KEY  (`id`),
				  UNIQUE KEY `entry_id` (`entry_id`),
				  KEY `author_id` (`author_id`)
				) ENGINE=MyISAM;"
			);
		}

	/*-------------------------------------------------------------------------
		Utilities:
	-------------------------------------------------------------------------*/

		/**
		 * Determines based on the input value whether we want to filter the Author
		 * field by ID or by the Author's Username
		 *
		 * @since Symphony 2.2
		 * @param string $value
		 * @return string
		 *  Either `author_id` or `username`
		 */
		private static function __parseFilter($value) {
			return is_numeric($value) ? 'author_id' : 'username';
		}

	/*-------------------------------------------------------------------------
		Settings:
	-------------------------------------------------------------------------*/

		public function findDefaults(&$fields){
			if(!isset($fields['allow_multiple_selection'])) $fields['allow_multiple_selection'] = 'no';
		}

		public function displaySettingsPanel(&$wrapper, $errors = null) {
			parent::displaySettingsPanel($wrapper, $errors);

			$div = new XMLElement('div', NULL, array('class' => 'compact'));

			## Allow multiple selection
			$label = Widget::Label();
			$input = Widget::Input('fields['.$this->get('sortorder').'][allow_multiple_selection]', 'yes', 'checkbox');
			if($this->get('allow_multiple_selection') == 'yes') $input->setAttribute('checked', 'checked');
			$label->setValue(__('%s Allow selection of multiple authors', array($input->generate())));
			$div->appendChild($label);

			## Default to current logged in user
			$label = Widget::Label();
			$input = Widget::Input('fields['.$this->get('sortorder').'][default_to_current_user]', 'yes', 'checkbox');
			if($this->get('default_to_current_user') == 'yes') $input->setAttribute('checked', 'checked');
			$label->setValue(__('%s Select current user by default', array($input->generate())));
			$div->appendChild($label);

			$this->appendRequiredCheckbox($div);
			$this->appendShowColumnCheckbox($div);
			$wrapper->appendChild($div);
		}

		public function commit(){
			if(!parent::commit()) return false;

			$id = $this->get('id');

			if($id === false) return false;

			$fields = array();

			$fields['field_id'] = $id;
			$fields['allow_multiple_selection'] = ($this->get('allow_multiple_selection') ? $this->get('allow_multiple_selection') : 'no');
			$fields['default_to_current_user'] = ($this->get('default_to_current_user') ? $this->get('default_to_current_user') : 'no');

			Symphony::Database()->query("DELETE FROM `tbl_fields_".$this->handle()."` WHERE `field_id` = '$id' LIMIT 1");
			return Symphony::Database()->insert($fields, 'tbl_fields_' . $this->handle());
		}

	/*-------------------------------------------------------------------------
		Publish:
	-------------------------------------------------------------------------*/

		public function displayPublishPanel(&$wrapper, $data=NULL, $flagWithError=NULL, $fieldnamePrefix=NULL, $fieldnamePostfix=NULL, $entry_id = null){

			$value = isset($data['author_id']) ? $data['author_id'] : NULL;

			if ($this->get('default_to_current_user') == 'yes' && empty($data) && empty($_POST)) {
				$value = array(Administration::instance()->Author->get('id'));
			}

			if(!is_array($value)) $value = array($value);

			$options = array();

			if ($this->get('required') != 'yes') $options[] = array(NULL, false, NULL);

			$authors = AuthorManager::fetch();
			foreach($authors as $a){
				$options[] = array($a->get('id'), in_array($a->get('id'), $value), $a->getFullName());
			}

			$fieldname = 'fields'.$fieldnamePrefix.'['.$this->get('element_name').']'.$fieldnamePostfix;
			if($this->get('allow_multiple_selection') == 'yes') $fieldname .= '[]';

			$label = Widget::Label($this->get('label'));
			$label->appendChild(Widget::Select($fieldname, $options, ($this->get('allow_multiple_selection') == 'yes' ? array('multiple' => 'multiple') : NULL)));

			if($flagWithError != NULL) $wrapper->appendChild(Widget::wrapFormElementWithError($label, $flagWithError));
			else $wrapper->appendChild($label);
		}

		public function processRawFieldData($data, &$status, $simulate=false, $entry_id=NULL){

			$status = self::__OK__;

			if(!is_array($data) && !is_null($data)) return array('author_id' => $data);

			if(empty($data)) return NULL;

			$result = array();
			foreach($data as $id) $result['author_id'][] = $id;

			return $result;
		}

	/*-------------------------------------------------------------------------
		Output:
	-------------------------------------------------------------------------*/

		public function appendFormattedElement(&$wrapper, $data, $encode=false){
			if(!is_array($data['author_id'])) $data['author_id'] = array($data['author_id']);

			$list = new XMLElement($this->get('element_name'));
			foreach($data['author_id'] as $author_id){
				$author = AuthorManager::fetchByID($author_id);

				if(is_null($author)) continue;

				$list->appendChild(new XMLElement(
					'item',
					$author->getFullName(),
					array(
						'id' => (string)$author->get('id'),
						'username' => General::sanitize($author->get('username'))
					)
				));
			}
			$wrapper->appendChild($list);
		}

<<<<<<< HEAD
		public function prepareTableValue($data, XMLElement $link=NULL){
=======
		public function prepareTableValue($data, XMLElement $link=NULL, $entry_id = null){
>>>>>>> 4821b14f

			if(!is_array($data['author_id'])) $data['author_id'] = array($data['author_id']);

			if(empty($data['author_id'])) return NULL;

			$value = array();

			foreach($data['author_id'] as $author_id){
				$author = AuthorManager::fetchByID($author_id);

				if(!is_null($author)) {
					$value[] = $author->getFullName();
				}
			}

			return parent::prepareTableValue(array('value' => General::sanitize(implode(', ', $value))), $link, $entry_id);
		}

	/*-------------------------------------------------------------------------
		Filtering:
	-------------------------------------------------------------------------*/

		public function buildDSRetrievalSQL($data, &$joins, &$where, $andOperation = false) {
			$field_id = $this->get('id');

			if (self::isFilterRegex($data[0])) {
				$this->_key++;

				if (preg_match('/^regexp:/i', $data[0])) {
					$pattern = preg_replace('/regexp:/i', null, $this->cleanValue($data[0]));
					$regex = 'REGEXP';
				} else {
					$pattern = preg_replace('/not-?regexp:/i', null, $this->cleanValue($data[0]));
					$regex = 'NOT REGEXP';
				}

				$joins .= "
					LEFT JOIN
						`tbl_entries_data_{$field_id}` AS t{$field_id}_{$this->_key}
						ON (e.id = t{$field_id}_{$this->_key}.entry_id)
					JOIN
						`tbl_authors` AS t{$field_id}_{$this->_key}_authors
						ON (t{$field_id}_{$this->_key}.author_id = t{$field_id}_{$this->_key}_authors.id)
				";
				$where .= "
					AND (
						 t{$field_id}_{$this->_key}.author_id {$regex} '{$pattern}'
						 OR
						 t{$field_id}_{$this->_key}_authors.username {$regex} '{$pattern}'
						)
				";

			} elseif ($andOperation) {
				foreach ($data as $value) {
					$this->_key++;
					$value = $this->cleanValue($value);

					if(fieldAuthor::__parseFilter($value) == "author_id") {
						$where .= "
							AND t{$field_id}_{$this->_key}.author_id = '{$value}'
						";
						$joins .= "
							LEFT JOIN
								`tbl_entries_data_{$field_id}` AS t{$field_id}_{$this->_key}
								ON (e.id = t{$field_id}_{$this->_key}.entry_id)
						";
					}
					else {
						$joins .= "
							LEFT JOIN
								`tbl_entries_data_{$field_id}` AS t{$field_id}_{$this->_key}
								ON (e.id = t{$field_id}_{$this->_key}.entry_id)
							JOIN
								`tbl_authors` AS t{$field_id}_{$this->_key}_authors
								ON (t{$field_id}_{$this->_key}.author_id = t{$field_id}_{$this->_key}_authors.id)
						";
						$where .= "
							AND t{$field_id}_{$this->_key}_authors.username = '{$value}'
						";
					}
				}

			} else {
				if (!is_array($data)) $data = array($data);

				foreach ($data as &$value) {
					$value = $this->cleanValue($value);
				}

				$this->_key++;
				$data = implode("', '", $data);
				$joins .= "
					LEFT JOIN
						`tbl_entries_data_{$field_id}` AS t{$field_id}_{$this->_key}
						ON (e.id = t{$field_id}_{$this->_key}.entry_id)
					JOIN
						`tbl_authors` AS t{$field_id}_{$this->_key}_authors
						ON (t{$field_id}_{$this->_key}.author_id = t{$field_id}_{$this->_key}_authors.id)
				";
				$where .= "
					AND (
						t{$field_id}_{$this->_key}.author_id IN ('{$data}')
						OR
						t{$field_id}_{$this->_key}_authors.username IN ('{$data}')
						)
				";
			}

			return true;
		}

	/*-------------------------------------------------------------------------
		Sorting:
	-------------------------------------------------------------------------*/

		public function buildSortingSQL(&$joins, &$where, &$sort, $order='ASC'){
			if(in_array(strtolower($order), array('random', 'rand'))) {
				$sort = 'ORDER BY RAND()';
			}
			else {
				$joins .= "
					LEFT OUTER JOIN `tbl_entries_data_".$this->get('id')."` AS `ed` ON (`e`.`id` = `ed`.`entry_id`)
					JOIN `tbl_authors` AS `a` ON (ed.author_id = a.id)
				";
				$sort = "ORDER BY `a`.`first_name` " . $order . ", `a`.`last_name` " . $order;
			}
		}

	/*-------------------------------------------------------------------------
		Events:
	-------------------------------------------------------------------------*/

		public function getExampleFormMarkup(){

			$authors = AuthorManager::fetch();

			$options = array();

			foreach($authors as $a){
				$options[] = array($a->get('id'), NULL, $a->getFullName());
			}

			$fieldname = 'fields['.$this->get('element_name').']';
			if($this->get('allow_multiple_selection') == 'yes') $fieldname .= '[]';

			$attr = array();

			if($this->get('allow_multiple_selection') == 'yes') $attr['multiple'] = 'multiple';

			$label = Widget::Label($this->get('label'));
			$label->appendChild(Widget::Select($fieldname, $options, $attr));

			return $label;
		}

	}<|MERGE_RESOLUTION|>--- conflicted
+++ resolved
@@ -216,11 +216,7 @@
 			$wrapper->appendChild($list);
 		}
 
-<<<<<<< HEAD
-		public function prepareTableValue($data, XMLElement $link=NULL){
-=======
 		public function prepareTableValue($data, XMLElement $link=NULL, $entry_id = null){
->>>>>>> 4821b14f
 
 			if(!is_array($data['author_id'])) $data['author_id'] = array($data['author_id']);
 
