<?php

	/**
	 * @package toolkit
	 */

	/**
	 * A simple Select field that essentially maps to HTML's `<select/>`. The
	 * options for this field can be static, or feed from another field.
	 */

	Class fieldSelect extends Field {

		public function __construct(&$parent){
			parent::__construct($parent);
			$this->_name = __('Select Box');
			$this->_required = true;
			$this->_showassociation = true;

			// Set default
			$this->set('show_column', 'yes');
			$this->set('location', 'sidebar');
			$this->set('required', 'no');
		}

	/*-------------------------------------------------------------------------
		Definition:
	-------------------------------------------------------------------------*/

		public function canToggle(){
			return ($this->get('allow_multiple_selection') == 'yes' ? false : true);
		}

		public function getToggleStates() {
			$values = preg_split('/,\s*/i', $this->get('static_options'), -1, PREG_SPLIT_NO_EMPTY);
<<<<<<< HEAD

			if ($this->get('dynamic_options') != '') $this->findAndAddDynamicOptions($values);

			$values = array_map('trim', $values);
			$states = array();

			foreach ($values as $value) {
				$value = $value;
				$states[$value] = $value;
			}

			if($this->get('sort_options') == 'yes') {
				natsort($states);
			}

			return $states;
		}

		public function toggleFieldData($data, $newState){
			$data['value'] = $newState;
			$data['handle'] = Lang::createHandle($newState);
			return $data;
		}

		public function canFilter(){
			return true;
		}

		public function canImport(){
			return true;
		}

		public function canPrePopulate(){
			return true;
		}

		public function isSortable(){
			return true;
		}

		public function allowDatasourceOutputGrouping(){
			## Grouping follows the same rule as toggling.
			return $this->canToggle();
		}

		public function allowDatasourceParamOutput(){
			return true;
		}

	/*-------------------------------------------------------------------------
		Setup:
	-------------------------------------------------------------------------*/

		public function createTable(){
			return Symphony::Database()->query("
				CREATE TABLE IF NOT EXISTS `tbl_entries_data_" . $this->get('id') . "` (
				  `id` int(11) unsigned NOT NULL auto_increment,
				  `entry_id` int(11) unsigned NOT NULL,
				  `handle` varchar(255) default NULL,
				  `value` varchar(255) default NULL,
				  PRIMARY KEY  (`id`),
				  KEY `entry_id` (`entry_id`),
				  KEY `handle` (`handle`),
				  KEY `value` (`value`)
				) ENGINE=MyISAM;
			");
		}

	/*-------------------------------------------------------------------------
		Utilities:
	-------------------------------------------------------------------------*/

		public function fetchAssociatedEntryCount($value){
			return Symphony::Database()->fetchVar('count', 0, "SELECT count(*) AS `count` FROM `tbl_entries_data_".$this->get('id')."` WHERE `value` = '".Symphony::Database()->cleanValue($value)."'");
		}

		public function fetchAssociatedEntryIDs($value){
			return Symphony::Database()->fetchCol('entry_id', "SELECT `entry_id` FROM `tbl_entries_data_".$this->get('id')."` WHERE `value` = '".Symphony::Database()->cleanValue($value)."'");
		}

		public function fetchAssociatedEntrySearchValue($data){
			if(!is_array($data)) return $data;

			return $data['value'];
		}

		public function findAndAddDynamicOptions(&$values){
			if(!is_array($values)) $values = array();
=======
>>>>>>> 4821b14f

			$results = false;

			// Ensure that the table has a 'value' column
			if((boolean)Symphony::Database()->fetchVar('Field', 0, sprintf("
					SHOW COLUMNS FROM `tbl_entries_data_%d` LIKE '%s'
				", $this->get('dynamic_options'), 'value'
			))) {
				$results = Symphony::Database()->fetchCol('value', sprintf("
						SELECT DISTINCT `value`
						FROM `tbl_entries_data_%d`
						ORDER BY `value` ASC
					", $this->get('dynamic_options')
				));
			}

			// In the case of a Upload field, use 'file' instead of 'value'
			if(($results == false) && (boolean)Symphony::Database()->fetchVar('Field', 0, sprintf("
					SHOW COLUMNS FROM `tbl_entries_data_%d` LIKE '%s'
				", $this->get('dynamic_options'), 'file'
			))) {
				$results = Symphony::Database()->fetchCol('file', sprintf("
						SELECT DISTINCT `file`
						FROM `tbl_entries_data_%d`
						ORDER BY `file` ASC
					", $this->get('dynamic_options')
				));
			}

			if($results) {
				if($this->get('sort_options') == 'no') {
					natsort($results);
				}

				$values = array_merge($values, $results);
			}
		}

	/*-------------------------------------------------------------------------
		Settings:
	-------------------------------------------------------------------------*/

		public function findDefaults(&$fields){
			if(!isset($fields['allow_multiple_selection'])) $fields['allow_multiple_selection'] = 'no';
			if(!isset($fields['show_association'])) $fields['show_association'] = 'no';
			if(!isset($fields['sort_options'])) $fields['sort_options'] = 'no';
		}

		public function displaySettingsPanel(&$wrapper, $errors = null) {
			parent::displaySettingsPanel($wrapper, $errors);

			$div = new XMLElement('div', NULL, array('class' => 'group'));

			# Predefined Values
			$label = Widget::Label(__('Predefined Values'));
			$label->appendChild(new XMLElement('i', __('Optional')));
			$input = Widget::Input('fields['.$this->get('sortorder').'][static_options]', General::sanitize($this->get('static_options')));
			$label->appendChild($input);
			$div->appendChild($label);

			# Dynamic Values
			$label = Widget::Label(__('Dynamic Values'));
			$label->appendChild(new XMLElement('i', 'Optional'));

			$sectionManager = new SectionManager($this->_engine);
			$sections = $sectionManager->fetch(NULL, 'ASC', 'name');
			$field_groups = array();

			if(is_array($sections) && !empty($sections))
				foreach($sections as $section) $field_groups[$section->get('id')] = array('fields' => $section->fetchFields(), 'section' => $section);

			$options = array(
				array('', false, __('None')),
			);

			foreach($field_groups as $group){
				if(!is_array($group['fields'])) continue;

				$fields = array();
				foreach($group['fields'] as $f){
					if($f->get('id') != $this->get('id') && $f->canPrePopulate()) $fields[] = array($f->get('id'), ($this->get('dynamic_options') == $f->get('id')), $f->get('label'));
				}

				if(is_array($fields) && !empty($fields)) $options[] = array('label' => $group['section']->get('name'), 'options' => $fields);
			}

			$label->appendChild(Widget::Select('fields['.$this->get('sortorder').'][dynamic_options]', $options));

			if(isset($errors['dynamic_options'])) $div->appendChild(Widget::wrapFormElementWithError($label, $errors['dynamic_options']));
			else $div->appendChild($label);

			$wrapper->appendChild($div);

			$div = new XMLElement('div', NULL, array('class' => 'compact'));

			## Allow selection of multiple items
			$label = Widget::Label();
			$input = Widget::Input('fields['.$this->get('sortorder').'][allow_multiple_selection]', 'yes', 'checkbox');
			if($this->get('allow_multiple_selection') == 'yes') $input->setAttribute('checked', 'checked');
			$label->setValue(__('%s Allow selection of multiple options', array($input->generate())));
			$div->appendChild($label);

			$this->appendShowAssociationCheckbox($div, __('Available when using Dynamic Options'));

			## Sort options?
			$label = Widget::Label();
			$input = Widget::Input('fields['.$this->get('sortorder').'][sort_options]', 'yes', 'checkbox');
			if($this->get('sort_options') == 'yes') $input->setAttribute('checked', 'checked');
			$label->setValue(__('%s Sort all options alphabetically', array($input->generate())));
			$div->appendChild($label);

			$this->appendRequiredCheckbox($div);
			$this->appendShowColumnCheckbox($div);
			$wrapper->appendChild($div);
		}

		public function checkFields(&$errors, $checkForDuplicates=true){
			if(!is_array($errors)) $errors = array();

			if($this->get('static_options') == '' && ($this->get('dynamic_options') == '' || $this->get('dynamic_options') == 'none'))
				$errors['dynamic_options'] = __('At least one source must be specified, dynamic or static.');

			parent::checkFields($errors, $checkForDuplicates);
		}

<<<<<<< HEAD
		public function commit(){
			if(!parent::commit()) return false;

			$id = $this->get('id');

			if($id === false) return false;

			$fields = array();

			$fields['field_id'] = $id;
			if($this->get('static_options') != '') $fields['static_options'] = $this->get('static_options');
			if($this->get('dynamic_options') != '') $fields['dynamic_options'] = $this->get('dynamic_options');
			$fields['allow_multiple_selection'] = ($this->get('allow_multiple_selection') ? $this->get('allow_multiple_selection') : 'no');
			$fields['sort_options'] = $this->get('sort_options') == 'yes' ? 'yes' : 'no';
			$fields['show_association'] = $this->get('show_association') == 'yes' ? 'yes' : 'no';

			Symphony::Database()->query("DELETE FROM `tbl_fields_".$this->handle()."` WHERE `field_id` = '$id' LIMIT 1");

			if(!Symphony::Database()->insert($fields, 'tbl_fields_' . $this->handle())) return false;

			$this->removeSectionAssociation($id);

			// dynamic options isn't an array like in Select Box Link
			$field_id = $this->get('dynamic_options');

			if (!is_null($field_id)) {
				$this->createSectionAssociation(NULL, $id, $field_id, $this->get('show_association') == 'yes' ? true : false);
			}

			return true;
		}

	/*-------------------------------------------------------------------------
		Publish:
	-------------------------------------------------------------------------*/

		public function displayPublishPanel(&$wrapper, $data=NULL, $flagWithError=NULL, $fieldnamePrefix=NULL, $fieldnamePostfix=NULL){
			$states = $this->getToggleStates();
=======
		public function canFilter(){
			return true;
		}
>>>>>>> 4821b14f

		public function canImport(){
			return true;
		}

		public function canPrePopulate(){
			return true;
		}

		public function isSortable(){
			return true;
		}

		public function allowDatasourceOutputGrouping(){
			## Grouping follows the same rule as toggling.
			return $this->canToggle();
		}

		public function allowDatasourceParamOutput(){
			return true;
		}

	/*-------------------------------------------------------------------------
		Setup:
	-------------------------------------------------------------------------*/

		public function createTable(){
			return Symphony::Database()->query("
				CREATE TABLE IF NOT EXISTS `tbl_entries_data_" . $this->get('id') . "` (
				  `id` int(11) unsigned NOT NULL auto_increment,
				  `entry_id` int(11) unsigned NOT NULL,
				  `handle` varchar(255) default NULL,
				  `value` varchar(255) default NULL,
				  PRIMARY KEY  (`id`),
				  KEY `entry_id` (`entry_id`),
				  KEY `handle` (`handle`),
				  KEY `value` (`value`)
				) ENGINE=MyISAM;
			");
		}

<<<<<<< HEAD
		public function processRawFieldData($data, &$status, $simulate=false, $entry_id=NULL){
			$status = self::__OK__;

			if(!is_array($data)) return array('value' => $data, 'handle' => Lang::createHandle($data));

			if(empty($data)) return NULL;

			$result = array('value' => array(), 'handle' => array());

			foreach($data as $value){
				$result['value'][] = $value;
				$result['handle'][] = Lang::createHandle($value);
			}

			return $result;
=======
	/*-------------------------------------------------------------------------
		Utilities:
	-------------------------------------------------------------------------*/

		public function fetchAssociatedEntryCount($value){
			return Symphony::Database()->fetchVar('count', 0, "SELECT count(*) AS `count` FROM `tbl_entries_data_".$this->get('id')."` WHERE `value` = '".Symphony::Database()->cleanValue($value)."'");
		}

		public function fetchAssociatedEntryIDs($value){
			return Symphony::Database()->fetchCol('entry_id', "SELECT `entry_id` FROM `tbl_entries_data_".$this->get('id')."` WHERE `value` = '".Symphony::Database()->cleanValue($value)."'");
		}

		public function fetchAssociatedEntrySearchValue($data){
			if(!is_array($data)) return $data;

			return $data['value'];
>>>>>>> 4821b14f
		}

	/*-------------------------------------------------------------------------
		Output:
	-------------------------------------------------------------------------*/

		public function appendFormattedElement(&$wrapper, $data, $encode = false) {
			if (!is_array($data) or is_null($data['value'])) return;

<<<<<<< HEAD
			$list = new XMLElement($this->get('element_name'));

			if (!is_array($data['handle']) and !is_array($data['value'])) {
				$data = array(
					'handle'	=> array($data['handle']),
					'value'		=> array($data['value'])
				);
			}

			foreach ($data['value'] as $index => $value) {
				$list->appendChild(new XMLElement(
					'item',
					General::sanitize($value),
					array(
						'handle'	=> $data['handle'][$index]
					)
=======
			// Ensure that the table has a 'value' column
			if((boolean)Symphony::Database()->fetchVar('Field', 0, sprintf("
					SHOW COLUMNS FROM `tbl_entries_data_%d` LIKE '%s'
				", $this->get('dynamic_options'), 'value'
			))) {
				$results = Symphony::Database()->fetchCol('value', sprintf("
						SELECT DISTINCT `value`
						FROM `tbl_entries_data_%d`
						ORDER BY `value` ASC
					", $this->get('dynamic_options')
				));
			}

			// In the case of a Upload field, use 'file' instead of 'value'
			if(($results == false) && (boolean)Symphony::Database()->fetchVar('Field', 0, sprintf("
					SHOW COLUMNS FROM `tbl_entries_data_%d` LIKE '%s'
				", $this->get('dynamic_options'), 'file'
			))) {
				$results = Symphony::Database()->fetchCol('file', sprintf("
						SELECT DISTINCT `file`
						FROM `tbl_entries_data_%d`
						ORDER BY `file` ASC
					", $this->get('dynamic_options')
>>>>>>> 4821b14f
				));
			}

			$wrapper->appendChild($list);
		}

	/*-------------------------------------------------------------------------
		Settings:
	-------------------------------------------------------------------------*/

		public function findDefaults(&$fields){
			if(!isset($fields['allow_multiple_selection'])) $fields['allow_multiple_selection'] = 'no';
			if(!isset($fields['show_association'])) $fields['show_association'] = 'no';
			if(!isset($fields['sort_options'])) $fields['sort_options'] = 'no';
		}

		public function displaySettingsPanel(&$wrapper, $errors = null) {
			parent::displaySettingsPanel($wrapper, $errors);

			$div = new XMLElement('div', NULL, array('class' => 'group'));

			# Predefined Values
			$label = Widget::Label(__('Predefined Values'));
			$label->appendChild(new XMLElement('i', __('Optional')));
			$input = Widget::Input('fields['.$this->get('sortorder').'][static_options]', General::sanitize($this->get('static_options')));
			$label->appendChild($input);
			$div->appendChild($label);

			# Dynamic Values
			$label = Widget::Label(__('Dynamic Values'));
			$label->appendChild(new XMLElement('i', 'Optional'));

			$sectionManager = new SectionManager($this->_engine);
			$sections = $sectionManager->fetch(NULL, 'ASC', 'name');
			$field_groups = array();

			if(is_array($sections) && !empty($sections))
				foreach($sections as $section) $field_groups[$section->get('id')] = array('fields' => $section->fetchFields(), 'section' => $section);

			$options = array(
				array('', false, __('None')),
			);

			foreach($field_groups as $group){
				if(!is_array($group['fields'])) continue;

				$fields = array();
				foreach($group['fields'] as $f){
					if($f->get('id') != $this->get('id') && $f->canPrePopulate()) $fields[] = array($f->get('id'), ($this->get('dynamic_options') == $f->get('id')), $f->get('label'));
				}

				if(is_array($fields) && !empty($fields)) $options[] = array('label' => $group['section']->get('name'), 'options' => $fields);
			}

			$label->appendChild(Widget::Select('fields['.$this->get('sortorder').'][dynamic_options]', $options));

			if(isset($errors['dynamic_options'])) $div->appendChild(Widget::wrapFormElementWithError($label, $errors['dynamic_options']));
			else $div->appendChild($label);

			$wrapper->appendChild($div);

			$div = new XMLElement('div', NULL, array('class' => 'compact'));

			## Allow selection of multiple items
			$label = Widget::Label();
			$input = Widget::Input('fields['.$this->get('sortorder').'][allow_multiple_selection]', 'yes', 'checkbox');
			if($this->get('allow_multiple_selection') == 'yes') $input->setAttribute('checked', 'checked');
			$label->setValue(__('%s Allow selection of multiple options', array($input->generate())));
			$div->appendChild($label);

			$this->appendShowAssociationCheckbox($div, __('Available when using Dynamic Options'));

			## Sort options?
			$label = Widget::Label();
			$input = Widget::Input('fields['.$this->get('sortorder').'][sort_options]', 'yes', 'checkbox');
			if($this->get('sort_options') == 'yes') $input->setAttribute('checked', 'checked');
			$label->setValue(__('%s Sort all options alphabetically', array($input->generate())));
			$div->appendChild($label);

			$this->appendRequiredCheckbox($div);
			$this->appendShowColumnCheckbox($div);
			$wrapper->appendChild($div);
		}

		public function checkFields(&$errors, $checkForDuplicates=true){
			if(!is_array($errors)) $errors = array();

			if($this->get('static_options') == '' && ($this->get('dynamic_options') == '' || $this->get('dynamic_options') == 'none'))
				$errors['dynamic_options'] = __('At least one source must be specified, dynamic or static.');

			parent::checkFields($errors, $checkForDuplicates);
		}

		public function commit(){
			if(!parent::commit()) return false;

			$id = $this->get('id');

			if($id === false) return false;

			$fields = array();

			$fields['field_id'] = $id;
			if($this->get('static_options') != '') $fields['static_options'] = $this->get('static_options');
			if($this->get('dynamic_options') != '') $fields['dynamic_options'] = $this->get('dynamic_options');
			$fields['allow_multiple_selection'] = ($this->get('allow_multiple_selection') ? $this->get('allow_multiple_selection') : 'no');
			$fields['sort_options'] = $this->get('sort_options') == 'yes' ? 'yes' : 'no';
			$fields['show_association'] = $this->get('show_association') == 'yes' ? 'yes' : 'no';

			Symphony::Database()->query("DELETE FROM `tbl_fields_".$this->handle()."` WHERE `field_id` = '$id' LIMIT 1");

			if(!Symphony::Database()->insert($fields, 'tbl_fields_' . $this->handle())) return false;

			$this->removeSectionAssociation($id);

			// dynamic options isn't an array like in Select Box Link
			$field_id = $this->get('dynamic_options');

			if (!is_null($field_id)) {
				$this->createSectionAssociation(NULL, $id, $field_id, $this->get('show_association') == 'yes' ? true : false);
			}

			return true;
		}

	/*-------------------------------------------------------------------------
		Publish:
	-------------------------------------------------------------------------*/

		public function displayPublishPanel(&$wrapper, $data=NULL, $flagWithError=NULL, $fieldnamePrefix=NULL, $fieldnamePostfix=NULL){
			$states = $this->getToggleStates();

			if(!is_array($data['value'])) $data['value'] = array($data['value']);

			$options = array();

			if ($this->get('required') != 'yes') $options[] = array(NULL, false, NULL);

			foreach($states as $handle => $v){
				$options[] = array(General::sanitize($v), in_array($v, $data['value']), General::sanitize($v));
			}

			$fieldname = 'fields'.$fieldnamePrefix.'['.$this->get('element_name').']'.$fieldnamePostfix;
			if($this->get('allow_multiple_selection') == 'yes') $fieldname .= '[]';

			$label = Widget::Label($this->get('label'));
			$label->appendChild(Widget::Select($fieldname, $options, ($this->get('allow_multiple_selection') == 'yes' ? array('multiple' => 'multiple') : NULL)));

			if($flagWithError != NULL) $wrapper->appendChild(Widget::wrapFormElementWithError($label, $flagWithError));
			else $wrapper->appendChild($label);
		}

		public function getParameterPoolValue($data){
			return $data['handle'];
		}

	/*-------------------------------------------------------------------------
		Filtering:
	-------------------------------------------------------------------------*/

		public function displayDatasourceFilterPanel(&$wrapper, $data=NULL, $errors=NULL, $fieldnamePrefix=NULL, $fieldnamePostfix=NULL){
			parent::displayDatasourceFilterPanel($wrapper, $data, $errors, $fieldnamePrefix, $fieldnamePostfix);

			$data = preg_split('/,\s*/i', $data);
			$data = array_map('trim', $data);

			$existing_options = $this->getToggleStates();

			if(is_array($existing_options) && !empty($existing_options)){
				$optionlist = new XMLElement('ul');
				$optionlist->setAttribute('class', 'tags');

				foreach($existing_options as $option) $optionlist->appendChild(new XMLElement('li', $option));

				$wrapper->appendChild($optionlist);
			}
		}

	/*-------------------------------------------------------------------------
		Output:
	-------------------------------------------------------------------------*/

		public function appendFormattedElement(&$wrapper, $data, $encode = false) {
			if (!is_array($data) or is_null($data['value'])) return;

			$list = new XMLElement($this->get('element_name'));

			if (!is_array($data['handle']) and !is_array($data['value'])) {
				$data = array(
					'handle'	=> array($data['handle']),
					'value'		=> array($data['value'])
				);
			}

			foreach ($data['value'] as $index => $value) {
				$list->appendChild(new XMLElement(
					'item',
					General::sanitize($value),
					array(
						'handle'	=> $data['handle'][$index]
					)
				));
			}

			$wrapper->appendChild($list);
		}

		public function prepareTableValue($data, XMLElement $link=NULL, $entry_id = null){
			$value = $data['value'];

			if(!is_array($value)) $value = array($value);

			return parent::prepareTableValue(array('value' => implode(', ', $value)), $link, $entry_id = null);
		}

		public function getParameterPoolValue($data, $entry_id = null) {
			return $data['handle'];
		}

	/*-------------------------------------------------------------------------
		Filtering:
	-------------------------------------------------------------------------*/

		public function displayDatasourceFilterPanel(&$wrapper, $data=NULL, $errors=NULL, $fieldnamePrefix=NULL, $fieldnamePostfix=NULL){
			parent::displayDatasourceFilterPanel($wrapper, $data, $errors, $fieldnamePrefix, $fieldnamePostfix);

			$data = preg_split('/,\s*/i', $data);
			$data = array_map('trim', $data);

			$existing_options = $this->getToggleStates();

			if(is_array($existing_options) && !empty($existing_options)){
				$optionlist = new XMLElement('ul');
				$optionlist->setAttribute('class', 'tags');

				foreach($existing_options as $option) $optionlist->appendChild(new XMLElement('li', $option));

				$wrapper->appendChild($optionlist);
			}
		}

		public function buildDSRetrievalSQL($data, &$joins, &$where, $andOperation = false) {
			$field_id = $this->get('id');

			if (self::isFilterRegex($data[0])) {
				$this->_key++;

				if (preg_match('/^regexp:/i', $data[0])) {
					$pattern = preg_replace('/regexp:/i', null, $this->cleanValue($data[0]));
					$regex = 'REGEXP';
				} else {
					$pattern = preg_replace('/not-?regexp:/i', null, $this->cleanValue($data[0]));
					$regex = 'NOT REGEXP';
				}

				$joins .= "
					LEFT JOIN
						`tbl_entries_data_{$field_id}` AS t{$field_id}_{$this->_key}
						ON (e.id = t{$field_id}_{$this->_key}.entry_id)
				";
				$where .= "
					AND (
						t{$field_id}_{$this->_key}.value {$regex} '{$pattern}'
						OR t{$field_id}_{$this->_key}.handle {$regex} '{$pattern}'
					)
				";

			} elseif ($andOperation) {
				foreach ($data as $value) {
					$this->_key++;
					$value = $this->cleanValue($value);
					$joins .= "
						LEFT JOIN
							`tbl_entries_data_{$field_id}` AS t{$field_id}_{$this->_key}
							ON (e.id = t{$field_id}_{$this->_key}.entry_id)
					";
					$where .= "
						AND (
							t{$field_id}_{$this->_key}.value = '{$value}'
							OR t{$field_id}_{$this->_key}.handle = '{$value}'
						)
					";
				}

			} else {
				if (!is_array($data)) $data = array($data);

				foreach ($data as &$value) {
					$value = $this->cleanValue($value);
				}

				$this->_key++;
				$data = implode("', '", $data);
				$joins .= "
					LEFT JOIN
						`tbl_entries_data_{$field_id}` AS t{$field_id}_{$this->_key}
						ON (e.id = t{$field_id}_{$this->_key}.entry_id)
				";
				$where .= "
					AND (
						t{$field_id}_{$this->_key}.value IN ('{$data}')
						OR t{$field_id}_{$this->_key}.handle IN ('{$data}')
					)
				";
			}

			return true;
		}

	/*-------------------------------------------------------------------------
		Grouping:
	-------------------------------------------------------------------------*/

		public function groupRecords($records){
			if(!is_array($records) || empty($records)) return;

			$groups = array($this->get('element_name') => array());

			foreach($records as $r){
				$data = $r->getData($this->get('id'));

				$value = General::sanitize($data['value']);
				$handle = Lang::createHandle($value);

				if(!isset($groups[$this->get('element_name')][$handle])){
					$groups[$this->get('element_name')][$handle] = array('attr' => array('handle' => $handle, 'value' => $value),
																		 'records' => array(), 'groups' => array());
				}

				$groups[$this->get('element_name')][$handle]['records'][] = $r;
			}

			return $groups;
		}

	/*-------------------------------------------------------------------------
		Events:
	-------------------------------------------------------------------------*/

		public function getExampleFormMarkup(){
			$states = $this->getToggleStates();

			$options = array();

			foreach($states as $handle => $v){
				$options[] = array($v, NULL, $v);
			}

			$fieldname = 'fields['.$this->get('element_name').']';
			if($this->get('allow_multiple_selection') == 'yes') $fieldname .= '[]';

			$label = Widget::Label($this->get('label'));
			$label->appendChild(Widget::Select($fieldname, $options, ($this->get('allow_multiple_selection') == 'yes' ? array('multiple' => 'multiple') : NULL)));

			return $label;
		}

	}<|MERGE_RESOLUTION|>--- conflicted
+++ resolved
@@ -33,7 +33,6 @@
 
 		public function getToggleStates() {
 			$values = preg_split('/,\s*/i', $this->get('static_options'), -1, PREG_SPLIT_NO_EMPTY);
-<<<<<<< HEAD
 
 			if ($this->get('dynamic_options') != '') $this->findAndAddDynamicOptions($values);
 
@@ -122,8 +121,6 @@
 
 		public function findAndAddDynamicOptions(&$values){
 			if(!is_array($values)) $values = array();
-=======
->>>>>>> 4821b14f
 
 			$results = false;
 
@@ -249,7 +246,6 @@
 			parent::checkFields($errors, $checkForDuplicates);
 		}
 
-<<<<<<< HEAD
 		public function commit(){
 			if(!parent::commit()) return false;
 
@@ -288,53 +284,27 @@
 
 		public function displayPublishPanel(&$wrapper, $data=NULL, $flagWithError=NULL, $fieldnamePrefix=NULL, $fieldnamePostfix=NULL){
 			$states = $this->getToggleStates();
-=======
-		public function canFilter(){
-			return true;
-		}
->>>>>>> 4821b14f
-
-		public function canImport(){
-			return true;
-		}
-
-		public function canPrePopulate(){
-			return true;
-		}
-
-		public function isSortable(){
-			return true;
-		}
-
-		public function allowDatasourceOutputGrouping(){
-			## Grouping follows the same rule as toggling.
-			return $this->canToggle();
-		}
-
-		public function allowDatasourceParamOutput(){
-			return true;
-		}
-
-	/*-------------------------------------------------------------------------
-		Setup:
-	-------------------------------------------------------------------------*/
-
-		public function createTable(){
-			return Symphony::Database()->query("
-				CREATE TABLE IF NOT EXISTS `tbl_entries_data_" . $this->get('id') . "` (
-				  `id` int(11) unsigned NOT NULL auto_increment,
-				  `entry_id` int(11) unsigned NOT NULL,
-				  `handle` varchar(255) default NULL,
-				  `value` varchar(255) default NULL,
-				  PRIMARY KEY  (`id`),
-				  KEY `entry_id` (`entry_id`),
-				  KEY `handle` (`handle`),
-				  KEY `value` (`value`)
-				) ENGINE=MyISAM;
-			");
-		}
-
-<<<<<<< HEAD
+
+			if(!is_array($data['value'])) $data['value'] = array($data['value']);
+
+			$options = array();
+
+			if ($this->get('required') != 'yes') $options[] = array(NULL, false, NULL);
+
+			foreach($states as $handle => $v){
+				$options[] = array(General::sanitize($v), in_array($v, $data['value']), General::sanitize($v));
+			}
+
+			$fieldname = 'fields'.$fieldnamePrefix.'['.$this->get('element_name').']'.$fieldnamePostfix;
+			if($this->get('allow_multiple_selection') == 'yes') $fieldname .= '[]';
+
+			$label = Widget::Label($this->get('label'));
+			$label->appendChild(Widget::Select($fieldname, $options, ($this->get('allow_multiple_selection') == 'yes' ? array('multiple' => 'multiple') : NULL)));
+
+			if($flagWithError != NULL) $wrapper->appendChild(Widget::wrapFormElementWithError($label, $flagWithError));
+			else $wrapper->appendChild($label);
+		}
+
 		public function processRawFieldData($data, &$status, $simulate=false, $entry_id=NULL){
 			$status = self::__OK__;
 
@@ -350,251 +320,6 @@
 			}
 
 			return $result;
-=======
-	/*-------------------------------------------------------------------------
-		Utilities:
-	-------------------------------------------------------------------------*/
-
-		public function fetchAssociatedEntryCount($value){
-			return Symphony::Database()->fetchVar('count', 0, "SELECT count(*) AS `count` FROM `tbl_entries_data_".$this->get('id')."` WHERE `value` = '".Symphony::Database()->cleanValue($value)."'");
-		}
-
-		public function fetchAssociatedEntryIDs($value){
-			return Symphony::Database()->fetchCol('entry_id', "SELECT `entry_id` FROM `tbl_entries_data_".$this->get('id')."` WHERE `value` = '".Symphony::Database()->cleanValue($value)."'");
-		}
-
-		public function fetchAssociatedEntrySearchValue($data){
-			if(!is_array($data)) return $data;
-
-			return $data['value'];
->>>>>>> 4821b14f
-		}
-
-	/*-------------------------------------------------------------------------
-		Output:
-	-------------------------------------------------------------------------*/
-
-		public function appendFormattedElement(&$wrapper, $data, $encode = false) {
-			if (!is_array($data) or is_null($data['value'])) return;
-
-<<<<<<< HEAD
-			$list = new XMLElement($this->get('element_name'));
-
-			if (!is_array($data['handle']) and !is_array($data['value'])) {
-				$data = array(
-					'handle'	=> array($data['handle']),
-					'value'		=> array($data['value'])
-				);
-			}
-
-			foreach ($data['value'] as $index => $value) {
-				$list->appendChild(new XMLElement(
-					'item',
-					General::sanitize($value),
-					array(
-						'handle'	=> $data['handle'][$index]
-					)
-=======
-			// Ensure that the table has a 'value' column
-			if((boolean)Symphony::Database()->fetchVar('Field', 0, sprintf("
-					SHOW COLUMNS FROM `tbl_entries_data_%d` LIKE '%s'
-				", $this->get('dynamic_options'), 'value'
-			))) {
-				$results = Symphony::Database()->fetchCol('value', sprintf("
-						SELECT DISTINCT `value`
-						FROM `tbl_entries_data_%d`
-						ORDER BY `value` ASC
-					", $this->get('dynamic_options')
-				));
-			}
-
-			// In the case of a Upload field, use 'file' instead of 'value'
-			if(($results == false) && (boolean)Symphony::Database()->fetchVar('Field', 0, sprintf("
-					SHOW COLUMNS FROM `tbl_entries_data_%d` LIKE '%s'
-				", $this->get('dynamic_options'), 'file'
-			))) {
-				$results = Symphony::Database()->fetchCol('file', sprintf("
-						SELECT DISTINCT `file`
-						FROM `tbl_entries_data_%d`
-						ORDER BY `file` ASC
-					", $this->get('dynamic_options')
->>>>>>> 4821b14f
-				));
-			}
-
-			$wrapper->appendChild($list);
-		}
-
-	/*-------------------------------------------------------------------------
-		Settings:
-	-------------------------------------------------------------------------*/
-
-		public function findDefaults(&$fields){
-			if(!isset($fields['allow_multiple_selection'])) $fields['allow_multiple_selection'] = 'no';
-			if(!isset($fields['show_association'])) $fields['show_association'] = 'no';
-			if(!isset($fields['sort_options'])) $fields['sort_options'] = 'no';
-		}
-
-		public function displaySettingsPanel(&$wrapper, $errors = null) {
-			parent::displaySettingsPanel($wrapper, $errors);
-
-			$div = new XMLElement('div', NULL, array('class' => 'group'));
-
-			# Predefined Values
-			$label = Widget::Label(__('Predefined Values'));
-			$label->appendChild(new XMLElement('i', __('Optional')));
-			$input = Widget::Input('fields['.$this->get('sortorder').'][static_options]', General::sanitize($this->get('static_options')));
-			$label->appendChild($input);
-			$div->appendChild($label);
-
-			# Dynamic Values
-			$label = Widget::Label(__('Dynamic Values'));
-			$label->appendChild(new XMLElement('i', 'Optional'));
-
-			$sectionManager = new SectionManager($this->_engine);
-			$sections = $sectionManager->fetch(NULL, 'ASC', 'name');
-			$field_groups = array();
-
-			if(is_array($sections) && !empty($sections))
-				foreach($sections as $section) $field_groups[$section->get('id')] = array('fields' => $section->fetchFields(), 'section' => $section);
-
-			$options = array(
-				array('', false, __('None')),
-			);
-
-			foreach($field_groups as $group){
-				if(!is_array($group['fields'])) continue;
-
-				$fields = array();
-				foreach($group['fields'] as $f){
-					if($f->get('id') != $this->get('id') && $f->canPrePopulate()) $fields[] = array($f->get('id'), ($this->get('dynamic_options') == $f->get('id')), $f->get('label'));
-				}
-
-				if(is_array($fields) && !empty($fields)) $options[] = array('label' => $group['section']->get('name'), 'options' => $fields);
-			}
-
-			$label->appendChild(Widget::Select('fields['.$this->get('sortorder').'][dynamic_options]', $options));
-
-			if(isset($errors['dynamic_options'])) $div->appendChild(Widget::wrapFormElementWithError($label, $errors['dynamic_options']));
-			else $div->appendChild($label);
-
-			$wrapper->appendChild($div);
-
-			$div = new XMLElement('div', NULL, array('class' => 'compact'));
-
-			## Allow selection of multiple items
-			$label = Widget::Label();
-			$input = Widget::Input('fields['.$this->get('sortorder').'][allow_multiple_selection]', 'yes', 'checkbox');
-			if($this->get('allow_multiple_selection') == 'yes') $input->setAttribute('checked', 'checked');
-			$label->setValue(__('%s Allow selection of multiple options', array($input->generate())));
-			$div->appendChild($label);
-
-			$this->appendShowAssociationCheckbox($div, __('Available when using Dynamic Options'));
-
-			## Sort options?
-			$label = Widget::Label();
-			$input = Widget::Input('fields['.$this->get('sortorder').'][sort_options]', 'yes', 'checkbox');
-			if($this->get('sort_options') == 'yes') $input->setAttribute('checked', 'checked');
-			$label->setValue(__('%s Sort all options alphabetically', array($input->generate())));
-			$div->appendChild($label);
-
-			$this->appendRequiredCheckbox($div);
-			$this->appendShowColumnCheckbox($div);
-			$wrapper->appendChild($div);
-		}
-
-		public function checkFields(&$errors, $checkForDuplicates=true){
-			if(!is_array($errors)) $errors = array();
-
-			if($this->get('static_options') == '' && ($this->get('dynamic_options') == '' || $this->get('dynamic_options') == 'none'))
-				$errors['dynamic_options'] = __('At least one source must be specified, dynamic or static.');
-
-			parent::checkFields($errors, $checkForDuplicates);
-		}
-
-		public function commit(){
-			if(!parent::commit()) return false;
-
-			$id = $this->get('id');
-
-			if($id === false) return false;
-
-			$fields = array();
-
-			$fields['field_id'] = $id;
-			if($this->get('static_options') != '') $fields['static_options'] = $this->get('static_options');
-			if($this->get('dynamic_options') != '') $fields['dynamic_options'] = $this->get('dynamic_options');
-			$fields['allow_multiple_selection'] = ($this->get('allow_multiple_selection') ? $this->get('allow_multiple_selection') : 'no');
-			$fields['sort_options'] = $this->get('sort_options') == 'yes' ? 'yes' : 'no';
-			$fields['show_association'] = $this->get('show_association') == 'yes' ? 'yes' : 'no';
-
-			Symphony::Database()->query("DELETE FROM `tbl_fields_".$this->handle()."` WHERE `field_id` = '$id' LIMIT 1");
-
-			if(!Symphony::Database()->insert($fields, 'tbl_fields_' . $this->handle())) return false;
-
-			$this->removeSectionAssociation($id);
-
-			// dynamic options isn't an array like in Select Box Link
-			$field_id = $this->get('dynamic_options');
-
-			if (!is_null($field_id)) {
-				$this->createSectionAssociation(NULL, $id, $field_id, $this->get('show_association') == 'yes' ? true : false);
-			}
-
-			return true;
-		}
-
-	/*-------------------------------------------------------------------------
-		Publish:
-	-------------------------------------------------------------------------*/
-
-		public function displayPublishPanel(&$wrapper, $data=NULL, $flagWithError=NULL, $fieldnamePrefix=NULL, $fieldnamePostfix=NULL){
-			$states = $this->getToggleStates();
-
-			if(!is_array($data['value'])) $data['value'] = array($data['value']);
-
-			$options = array();
-
-			if ($this->get('required') != 'yes') $options[] = array(NULL, false, NULL);
-
-			foreach($states as $handle => $v){
-				$options[] = array(General::sanitize($v), in_array($v, $data['value']), General::sanitize($v));
-			}
-
-			$fieldname = 'fields'.$fieldnamePrefix.'['.$this->get('element_name').']'.$fieldnamePostfix;
-			if($this->get('allow_multiple_selection') == 'yes') $fieldname .= '[]';
-
-			$label = Widget::Label($this->get('label'));
-			$label->appendChild(Widget::Select($fieldname, $options, ($this->get('allow_multiple_selection') == 'yes' ? array('multiple' => 'multiple') : NULL)));
-
-			if($flagWithError != NULL) $wrapper->appendChild(Widget::wrapFormElementWithError($label, $flagWithError));
-			else $wrapper->appendChild($label);
-		}
-
-		public function getParameterPoolValue($data){
-			return $data['handle'];
-		}
-
-	/*-------------------------------------------------------------------------
-		Filtering:
-	-------------------------------------------------------------------------*/
-
-		public function displayDatasourceFilterPanel(&$wrapper, $data=NULL, $errors=NULL, $fieldnamePrefix=NULL, $fieldnamePostfix=NULL){
-			parent::displayDatasourceFilterPanel($wrapper, $data, $errors, $fieldnamePrefix, $fieldnamePostfix);
-
-			$data = preg_split('/,\s*/i', $data);
-			$data = array_map('trim', $data);
-
-			$existing_options = $this->getToggleStates();
-
-			if(is_array($existing_options) && !empty($existing_options)){
-				$optionlist = new XMLElement('ul');
-				$optionlist->setAttribute('class', 'tags');
-
-				foreach($existing_options as $option) $optionlist->appendChild(new XMLElement('li', $option));
-
-				$wrapper->appendChild($optionlist);
-			}
 		}
 
 	/*-------------------------------------------------------------------------
