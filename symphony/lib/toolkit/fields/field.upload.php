<?php

	/**
	 * @package toolkit
	 */
	/**
	 * A simple Upload field that essentially maps to HTML's `<input type='file '/>`.
	 */

	Class fieldUpload extends Field {

		protected static $imageMimeTypes = array(
			'image/gif',
			'image/jpg',
			'image/jpeg',
			'image/pjpeg',
			'image/png',
		);

		public function __construct(&$parent){
			parent::__construct($parent);

			$this->_name = __('File Upload');
			$this->_required = true;

			$this->set('location', 'sidebar');
			$this->set('required', 'no');
		}

	/*-------------------------------------------------------------------------
		Definition:
	-------------------------------------------------------------------------*/

		public function canFilter() {
			return true;
		}

		public function canImport(){
			return true;
		}

		public function canPrePopulate(){
			return true;
		}

		public function isSortable(){
			return true;
		}

	/*-------------------------------------------------------------------------
		Setup:
	-------------------------------------------------------------------------*/

		public function createTable(){
			return Symphony::Database()->query("
				CREATE TABLE IF NOT EXISTS `tbl_entries_data_" . $this->get('id') . "` (
				  `id` int(11) unsigned NOT NULL auto_increment,
				  `entry_id` int(11) unsigned NOT NULL,
				  `file` varchar(255) default NULL,
				  `size` int(11) unsigned NULL,
				  `mimetype` varchar(50) default NULL,
				  `meta` varchar(255) default NULL,
				  PRIMARY KEY  (`id`),
				  UNIQUE KEY `entry_id` (`entry_id`),
				  KEY `file` (`file`),
				  KEY `mimetype` (`mimetype`)
				) ENGINE=MyISAM;
			");
		}

	/*-------------------------------------------------------------------------
		Utilities:
	-------------------------------------------------------------------------*/

		public function entryDataCleanup($entry_id, $data){
			$file_location = WORKSPACE . '/' . ltrim($data['file'], '/');

			if(is_file($file_location)){
				General::deleteFile($file_location);
			}

			parent::entryDataCleanup($entry_id);

			return true;
		}

		public static function getMetaInfo($file, $type){
			$meta = array();

			if(!file_exists($file) || !is_readable($file)) return $meta;

			$meta['creation'] = DateTimeObj::get('c', filemtime($file));

			if(General::in_iarray($type, fieldUpload::$imageMimeTypes) && $array = @getimagesize($file)){
				$meta['width'] = $array[0];
				$meta['height'] = $array[1];
			}

			return $meta;
		}

	/*-------------------------------------------------------------------------
		Settings:
	-------------------------------------------------------------------------*/

		public function displaySettingsPanel(&$wrapper, $errors = null) {
			parent::displaySettingsPanel($wrapper, $errors);

			## Destination Folder
			$ignore = array(
				'/workspace/events',
				'/workspace/data-sources',
				'/workspace/text-formatters',
				'/workspace/pages',
				'/workspace/utilities'
			);
			$directories = General::listDirStructure(WORKSPACE, null, true, DOCROOT, $ignore);

			$label = Widget::Label(__('Destination Directory'));

			$options = array();
			$options[] = array('/workspace', false, '/workspace');
			if(!empty($directories) && is_array($directories)){
				foreach($directories as $d) {
					$d = '/' . trim($d, '/');
					if(!in_array($d, $ignore)) $options[] = array($d, ($this->get('destination') == $d), $d);
				}
			}

			$label->appendChild(Widget::Select('fields['.$this->get('sortorder').'][destination]', $options));

			if(isset($errors['destination'])) $wrapper->appendChild(Widget::wrapFormElementWithError($label, $errors['destination']));
			else $wrapper->appendChild($label);

			$this->buildValidationSelect($wrapper, $this->get('validator'), 'fields['.$this->get('sortorder').'][validator]', 'upload');

			$div = new XMLElement('div', NULL, array('class' => 'compact'));
			$this->appendRequiredCheckbox($div);
			$this->appendShowColumnCheckbox($div);
			$wrapper->appendChild($div);
		}

		public function checkFields(&$errors, $checkForDuplicates=true){
			if(!is_dir(DOCROOT . $this->get('destination') . '/')){
				$errors['destination'] = __('Directory <code>%s</code> does not exist.', array($this->get('destination')));
			}

			elseif(!is_writable(DOCROOT . $this->get('destination') . '/')){
				$errors['destination'] = __('Destination folder, <code>%s</code>, is not writable. Please check permissions.', array($this->get('destination')));
			}

			parent::checkFields($errors, $checkForDuplicates);
		}

		public function commit(){
			if(!parent::commit()) return false;

			$id = $this->get('id');

			if($id === false) return false;

			$fields = array();

			$fields['field_id'] = $id;
			$fields['destination'] = $this->get('destination');
			$fields['validator'] = ($fields['validator'] == 'custom' ? NULL : $this->get('validator'));

			Symphony::Database()->query("DELETE FROM `tbl_fields_".$this->handle()."` WHERE `field_id` = '$id' LIMIT 1");
			return Symphony::Database()->insert($fields, 'tbl_fields_' . $this->handle());
<<<<<<< HEAD
		}

	/*-------------------------------------------------------------------------
		Publish:
	-------------------------------------------------------------------------*/

		public function displayPublishPanel(&$wrapper, $data=NULL, $flagWithError=NULL, $fieldnamePrefix=NULL, $fieldnamePostfix=NULL){
			if(!is_dir(DOCROOT . $this->get('destination') . '/')){
				$flagWithError = __('The destination directory, <code>%s</code>, does not exist.', array($this->get('destination')));
			}

			elseif(!$flagWithError && !is_writable(DOCROOT . $this->get('destination') . '/')){
				$flagWithError = __('Destination folder, <code>%s</code>, is not writable. Please check permissions.', array($this->get('destination')));
			}

			$label = Widget::Label($this->get('label'));
			$class = 'file';
			$label->setAttribute('class', $class);
			if($this->get('required') != 'yes') $label->appendChild(new XMLElement('i', __('Optional')));

			$span = new XMLElement('span', NULL, array('class' => 'frame'));
			if($data['file']) $span->appendChild(Widget::Anchor('/workspace' . $data['file'], URL . '/workspace' . $data['file']));

			$span->appendChild(Widget::Input('fields'.$fieldnamePrefix.'['.$this->get('element_name').']'.$fieldnamePostfix, $data['file'], ($data['file'] ? 'hidden' : 'file')));

			$label->appendChild($span);

			if($flagWithError != NULL) $wrapper->appendChild(Widget::wrapFormElementWithError($label, $flagWithError));
			else $wrapper->appendChild($label);
		}

=======
		}

	/*-------------------------------------------------------------------------
		Publish:
	-------------------------------------------------------------------------*/

		public function displayPublishPanel(&$wrapper, $data=NULL, $flagWithError=NULL, $fieldnamePrefix=NULL, $fieldnamePostfix=NULL){
			if(!is_dir(DOCROOT . $this->get('destination') . '/')){
				$flagWithError = __('The destination directory, <code>%s</code>, does not exist.', array($this->get('destination')));
			}

			elseif(!$flagWithError && !is_writable(DOCROOT . $this->get('destination') . '/')){
				$flagWithError = __('Destination folder, <code>%s</code>, is not writable. Please check permissions.', array($this->get('destination')));
			}

			$label = Widget::Label($this->get('label'));
			$class = 'file';
			$label->setAttribute('class', $class);
			if($this->get('required') != 'yes') $label->appendChild(new XMLElement('i', __('Optional')));

			$span = new XMLElement('span', NULL, array('class' => 'frame'));
			if($data['file']) $span->appendChild(Widget::Anchor('/workspace' . $data['file'], URL . '/workspace' . $data['file']));

			$span->appendChild(Widget::Input('fields'.$fieldnamePrefix.'['.$this->get('element_name').']'.$fieldnamePostfix, $data['file'], ($data['file'] ? 'hidden' : 'file')));

			$label->appendChild($span);

			if($flagWithError != NULL) $wrapper->appendChild(Widget::wrapFormElementWithError($label, $flagWithError));
			else $wrapper->appendChild($label);
		}

>>>>>>> 4821b14f
		public function checkPostFieldData($data, &$message, $entry_id=NULL){

			/*
				UPLOAD_ERR_OK
				Value: 0; There is no error, the file uploaded with success.

				UPLOAD_ERR_INI_SIZE
				Value: 1; The uploaded file exceeds the upload_max_filesize directive in php.ini.

				UPLOAD_ERR_FORM_SIZE
				Value: 2; The uploaded file exceeds the MAX_FILE_SIZE directive that was specified in the HTML form.

				UPLOAD_ERR_PARTIAL
				Value: 3; The uploaded file was only partially uploaded.

				UPLOAD_ERR_NO_FILE
				Value: 4; No file was uploaded.

				UPLOAD_ERR_NO_TMP_DIR
				Value: 6; Missing a temporary folder. Introduced in PHP 4.3.10 and PHP 5.0.3.

				UPLOAD_ERR_CANT_WRITE
				Value: 7; Failed to write file to disk. Introduced in PHP 5.1.0.

				UPLOAD_ERR_EXTENSION
				Value: 8; File upload stopped by extension. Introduced in PHP 5.2.0.

				Array
				(
					[name] => filename.pdf
					[type] => application/pdf
					[tmp_name] => /tmp/php/phpYtdlCl
					[error] => 0
					[size] => 16214
				)
			*/
			$message = NULL;

			if(empty($data) || $data['error'] == UPLOAD_ERR_NO_FILE) {

				if($this->get('required') == 'yes'){
					$message = __("'%s' is a required field.", array($this->get('label')));
					return self::__MISSING_FIELDS__;
				}

				return self::__OK__;
			}

			// Its not an array, so just retain the current data and return
			if(!is_array($data)){
				// Ensure the file exists in the `WORKSPACE` directory
				// @link http://symphony-cms.com/discuss/issues/view/610/
				$file = WORKSPACE . preg_replace(array('%/+%', '%(^|/)../%'), '/', $data);

				if(!file_exists($file) || !is_readable($file)){
					$message = __('The file uploaded is no longer available. Please check that it exists, and is readable.');
					return self::__INVALID_FIELDS__;
				}

				// Ensure that the file still matches the validator and hasn't
				// changed since it was uploaded.
				if($this->get('validator') != NULL){
					$rule = $this->get('validator');

					if(!General::validateString($file, $rule)){
						$message = __("File chosen in '%s' does not match allowable file types for that field.", array($this->get('label')));
						return self::__INVALID_FIELDS__;
					}
				}

				return self::__OK__;
			}

			if(!is_dir(DOCROOT . $this->get('destination') . '/')){
				$message = __('The destination directory, <code>%s</code>, does not exist.', array($this->get('destination')));
				return self::__ERROR__;
			}

			elseif(!is_writable(DOCROOT . $this->get('destination') . '/')){
				$message = __('Destination folder, <code>%s</code>, is not writable. Please check permissions.', array($this->get('destination')));
				return self::__ERROR__;
			}

			if($data['error'] != UPLOAD_ERR_NO_FILE && $data['error'] != UPLOAD_ERR_OK){

				switch($data['error']){
					case UPLOAD_ERR_INI_SIZE:
						$message = __('File chosen in "%1$s" exceeds the maximum allowed upload size of %2$s specified by your host.', array($this->get('label'), (is_numeric(ini_get('upload_max_filesize')) ? General::formatFilesize(ini_get('upload_max_filesize')) : ini_get('upload_max_filesize'))));
						break;

					case UPLOAD_ERR_FORM_SIZE:
						$message = __('File chosen in "%1$s" exceeds the maximum allowed upload size of %2$s, specified by Symphony.', array($this->get('label'), General::formatFilesize($_POST['MAX_FILE_SIZE'])));
						break;

					case UPLOAD_ERR_PARTIAL:
					case UPLOAD_ERR_NO_TMP_DIR:
						$message = __("File chosen in '%s' was only partially uploaded due to an error.", array($this->get('label')));
						break;

					case UPLOAD_ERR_CANT_WRITE:
						$message = __("Uploading '%s' failed. Could not write temporary file to disk.", array($this->get('label')));
						break;

					case UPLOAD_ERR_EXTENSION:
						$message = __("Uploading '%s' failed. File upload stopped by extension.", array($this->get('label')));
						break;
				}

				return self::__ERROR_CUSTOM__;
			}

			// Sanitize the filename
			$data['name'] = Lang::createFilename($data['name']);

			if($this->get('validator') != NULL){
				$rule = $this->get('validator');

				if(!General::validateString($data['name'], $rule)){
					$message = __("File chosen in '%s' does not match allowable file types for that field.", array($this->get('label')));
					return self::__INVALID_FIELDS__;
				}

			}

			$abs_path = DOCROOT . '/' . trim($this->get('destination'), '/');
			$new_file = $abs_path . '/' . $data['name'];
			$existing_file = NULL;

			if($entry_id){
				$row = Symphony::Database()->fetchRow(0, "SELECT * FROM `tbl_entries_data_".$this->get('id')."` WHERE `entry_id` = '$entry_id' LIMIT 1");
				$existing_file = $abs_path . '/' . trim($row['file'], '/');
			}

			if((strtolower($existing_file) != strtolower($new_file)) && file_exists($new_file)){
				$message = __('A file with the name %1$s already exists in %2$s. Please rename the file first, or choose another.', array($data['name'], $this->get('destination')));
				return self::__INVALID_FIELDS__;
			}

			return self::__OK__;
		}

		public function processRawFieldData($data, &$status, $simulate=false, $entry_id=NULL){

			$status = self::__OK__;

			//fixes bug where files are deleted, but their database entries are not.
			if($data === NULL){
				return array(
					'file' => NULL,
					'mimetype' => NULL,
					'size' => NULL,
					'meta' => NULL
				);
			}

			// Its not an array, so just retain the current data and return
			if(!is_array($data)){

				$status = self::__OK__;

				// Ensure the file exists in the `WORKSPACE` directory
				// @link http://symphony-cms.com/discuss/issues/view/610/
				$file = WORKSPACE . preg_replace(array('%/+%', '%(^|/)../%'), '/', $data);

				$result = array(
					'file' => $data,
					'mimetype' => NULL,
					'size' => NULL,
					'meta' => NULL
				);

				// Grab the existing entry data to preserve the MIME type and size information
				if(isset($entry_id) && !is_null($entry_id)){
					$row = Symphony::Database()->fetchRow(0, sprintf(
						"SELECT `file`, `mimetype`, `size`, `meta` FROM `tbl_entries_data_%d` WHERE `entry_id` = %d",
						$this->get('id'),
						$entry_id
					));
					if(!empty($row)){
						$result = $row;
					}
				}

				if(!file_exists($file) || !is_readable($file)){
					$status = self::__INVALID_FIELDS__;
					return $result;
				}
				else{
					if(empty($result['mimetype'])) $result['mimetype'] = (function_exists('mime_content_type') ? mime_content_type($file) : 'application/octet-stream');
					if(empty($result['size'])) $result['size'] = filesize($file);
					if(empty($result['meta'])) $result['meta'] = serialize(self::getMetaInfo($file, $result['mimetype']));
				}

				return $result;
			}

			if($simulate) return;

			// Upload the new file
			$abs_path = DOCROOT . '/' . trim($this->get('destination'), '/');
			$rel_path = str_replace('/workspace', '', $this->get('destination'));
			$existing_file = NULL;

			if(!is_null($entry_id)){
				$row = Symphony::Database()->fetchRow(0, sprintf(
					"SELECT * FROM `tbl_entries_data_%s` WHERE `entry_id` = %d LIMIT 1",
					$this->get('id'),
					$entry_id
				));

				$existing_file = '/' . trim($row['file'], '/');

				// File was removed
				if($data['error'] == UPLOAD_ERR_NO_FILE && !is_null($existing_file) && is_file(WORKSPACE . $existing_file)){
					General::deleteFile(WORKSPACE . $existing_file);
				}
			}

			if($data['error'] == UPLOAD_ERR_NO_FILE || $data['error'] != UPLOAD_ERR_OK){
				return;
			}

			// Sanitize the filename
			$data['name'] = Lang::createFilename($data['name']);

			if(!General::uploadFile($abs_path, $data['name'], $data['tmp_name'], Symphony::Configuration()->get('write_mode', 'file'))){

				$message = __('There was an error while trying to upload the file <code>%1$s</code> to the target directory <code>%2$s</code>.', array($data['name'], 'workspace/'.ltrim($rel_path, '/')));
				$status = self::__ERROR_CUSTOM__;
				return;
			}

			$status = self::__OK__;

			$file = rtrim($rel_path, '/') . '/' . trim($data['name'], '/');

			// File has been replaced
			if(!is_null($existing_file) && (strtolower($existing_file) != strtolower($file)) && is_file(WORKSPACE . $existing_file)){
				General::deleteFile(WORKSPACE . $existing_file);
			}

			// If browser doesn't send MIME type (e.g. .flv in Safari)
			if (strlen(trim($data['type'])) == 0){
				$data['type'] = (function_exists('mime_content_type') ? mime_content_type($file) : 'application/octet-stream');
			}

			return array(
				'file' => $file,
				'size' => $data['size'],
				'mimetype' => $data['type'],
				'meta' => serialize(self::getMetaInfo(WORKSPACE . $file, $data['type']))
			);
		}

	/*-------------------------------------------------------------------------
		Output:
	-------------------------------------------------------------------------*/

		public function appendFormattedElement(&$wrapper, $data){
			// It is possible an array of NULL data will be passed in. Check for this.
			if(!is_array($data) || !isset($data['file']) || is_null($data['file'])){
				return;
			}

			$item = new XMLElement($this->get('element_name'));
			$file = WORKSPACE . $data['file'];
			$item->setAttributeArray(array(
				'size' => (file_exists($file) && is_readable($file) ? General::formatFilesize(filesize($file)) : 'unknown'),
			 	'path' => str_replace(WORKSPACE, NULL, dirname(WORKSPACE . $data['file'])),
				'type' => $data['mimetype'],
			));

			$item->appendChild(new XMLElement('filename', General::sanitize(basename($data['file']))));

			$m = unserialize($data['meta']);

			if(is_array($m) && !empty($m)){
				$item->appendChild(new XMLElement('meta', NULL, $m));
			}

			$wrapper->appendChild($item);
		}

<<<<<<< HEAD
		public function prepareTableValue($data, XMLElement $link=NULL){
=======
		public function prepareTableValue($data, XMLElement $link=NULL, $entry_id = null){
>>>>>>> 4821b14f
			if(!$file = $data['file']) return NULL;

			if($link){
				$link->setValue(basename($file));
				return $link->generate();
			}

			else{
				$link = Widget::Anchor(basename($file), URL . '/workspace' . $file);
				return $link->generate();
			}
		}

	/*-------------------------------------------------------------------------
		Filtering:
	-------------------------------------------------------------------------*/

		public function buildDSRetrievalSQL($data, &$joins, &$where, $andOperation = false) {
			$field_id = $this->get('id');

			if (preg_match('/^mimetype:/', $data[0])) {
				$data[0] = str_replace('mimetype:', '', $data[0]);
				$column = 'mimetype';

			} else if (preg_match('/^size:/', $data[0])) {
				$data[0] = str_replace('size:', '', $data[0]);
				$column = 'size';

			} else {
				$column = 'file';
			}

			if (self::isFilterRegex($data[0])) {
				$this->_key++;

				if (preg_match('/^regexp:/i', $data[0])) {
					$pattern = preg_replace('/regexp:/i', null, $this->cleanValue($data[0]));
					$regex = 'REGEXP';
				} else {
					$pattern = preg_replace('/not-?regexp:/i', null, $this->cleanValue($data[0]));
					$regex = 'NOT REGEXP';
				}

				$joins .= "
					LEFT JOIN
						`tbl_entries_data_{$field_id}` AS t{$field_id}_{$this->_key}
						ON (e.id = t{$field_id}_{$this->_key}.entry_id)
				";
				$where .= "
					AND t{$field_id}_{$this->_key}.{$column} {$regex} '{$pattern}'
				";

			} elseif ($andOperation) {
				foreach ($data as $value) {
					$this->_key++;
					$value = $this->cleanValue($value);
					$joins .= "
						LEFT JOIN
							`tbl_entries_data_{$field_id}` AS t{$field_id}_{$this->_key}
							ON (e.id = t{$field_id}_{$this->_key}.entry_id)
					";
					$where .= "
						AND t{$field_id}_{$this->_key}.{$column} = '{$value}'
					";
				}

			} else {
				if (!is_array($data)) $data = array($data);

				foreach ($data as &$value) {
					$value = $this->cleanValue($value);
				}

				$this->_key++;
				$data = implode("', '", $data);
				$joins .= "
					LEFT JOIN
						`tbl_entries_data_{$field_id}` AS t{$field_id}_{$this->_key}
						ON (e.id = t{$field_id}_{$this->_key}.entry_id)
				";
				$where .= "
					AND t{$field_id}_{$this->_key}.{$column} IN ('{$data}')
				";
			}

			return true;
		}

	/*-------------------------------------------------------------------------
		Sorting:
	-------------------------------------------------------------------------*/

		public function buildSortingSQL(&$joins, &$where, &$sort, $order='ASC'){
			if(in_array(strtolower($order), array('random', 'rand'))) {
				$sort = 'ORDER BY RAND()';
			}
			else {
				$sort = sprintf(
					'ORDER BY (
						SELECT %s 
						FROM tbl_entries_data_%d AS `ed`
						WHERE entry_id = e.id
					) %s',
					'`ed`.file',
					$this->get('id'),
					$order
				);
			}
		}

	/*-------------------------------------------------------------------------
		Events:
	-------------------------------------------------------------------------*/

		public function getExampleFormMarkup(){
			$label = Widget::Label($this->get('label'));
			$label->appendChild(Widget::Input('fields['.$this->get('element_name').']', NULL, 'file'));

			return $label;
		}

	}<|MERGE_RESOLUTION|>--- conflicted
+++ resolved
@@ -167,7 +167,6 @@
 
 			Symphony::Database()->query("DELETE FROM `tbl_fields_".$this->handle()."` WHERE `field_id` = '$id' LIMIT 1");
 			return Symphony::Database()->insert($fields, 'tbl_fields_' . $this->handle());
-<<<<<<< HEAD
 		}
 
 	/*-------------------------------------------------------------------------
@@ -199,39 +198,6 @@
 			else $wrapper->appendChild($label);
 		}
 
-=======
-		}
-
-	/*-------------------------------------------------------------------------
-		Publish:
-	-------------------------------------------------------------------------*/
-
-		public function displayPublishPanel(&$wrapper, $data=NULL, $flagWithError=NULL, $fieldnamePrefix=NULL, $fieldnamePostfix=NULL){
-			if(!is_dir(DOCROOT . $this->get('destination') . '/')){
-				$flagWithError = __('The destination directory, <code>%s</code>, does not exist.', array($this->get('destination')));
-			}
-
-			elseif(!$flagWithError && !is_writable(DOCROOT . $this->get('destination') . '/')){
-				$flagWithError = __('Destination folder, <code>%s</code>, is not writable. Please check permissions.', array($this->get('destination')));
-			}
-
-			$label = Widget::Label($this->get('label'));
-			$class = 'file';
-			$label->setAttribute('class', $class);
-			if($this->get('required') != 'yes') $label->appendChild(new XMLElement('i', __('Optional')));
-
-			$span = new XMLElement('span', NULL, array('class' => 'frame'));
-			if($data['file']) $span->appendChild(Widget::Anchor('/workspace' . $data['file'], URL . '/workspace' . $data['file']));
-
-			$span->appendChild(Widget::Input('fields'.$fieldnamePrefix.'['.$this->get('element_name').']'.$fieldnamePostfix, $data['file'], ($data['file'] ? 'hidden' : 'file')));
-
-			$label->appendChild($span);
-
-			if($flagWithError != NULL) $wrapper->appendChild(Widget::wrapFormElementWithError($label, $flagWithError));
-			else $wrapper->appendChild($label);
-		}
-
->>>>>>> 4821b14f
 		public function checkPostFieldData($data, &$message, $entry_id=NULL){
 
 			/*
@@ -515,11 +481,7 @@
 			$wrapper->appendChild($item);
 		}
 
-<<<<<<< HEAD
-		public function prepareTableValue($data, XMLElement $link=NULL){
-=======
 		public function prepareTableValue($data, XMLElement $link=NULL, $entry_id = null){
->>>>>>> 4821b14f
 			if(!$file = $data['file']) return NULL;
 
 			if($link){
